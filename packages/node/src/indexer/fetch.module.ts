--- conflicted
+++ resolved
@@ -8,11 +8,7 @@
   MmrService,
   StoreService,
   PoiService,
-  DbModule,
-<<<<<<< HEAD
   ApiService,
-=======
->>>>>>> d151a337
   NodeConfig,
 } from '@subql/node-core';
 import { AvalancheApiService } from '../avalanche';
