// Copyright 2020-2022 OnFinality Limited authors & contributors
// SPDX-License-Identifier: Apache-2.0

import { Module } from '@nestjs/common';
import { EventEmitter2 } from '@nestjs/event-emitter';
import {
  BenchmarkService,
  MmrService,
  StoreService,
  PoiService,
<<<<<<< HEAD
  ApiService,
  NodeConfig,
} from '@subql/node-core';
import { AvalancheApiService } from '../avalanche';
import { SubqueryProject } from '../configure/SubqueryProject';
=======
  NodeConfig,
} from '@subql/node-core';
import { ApiService } from './api.service';
import {
  BlockDispatcherService,
  WorkerBlockDispatcherService,
} from './blockDispatcher';
>>>>>>> 53c22702
import { DictionaryService } from './dictionary.service';
import { DsProcessorService } from './ds-processor.service';
import { DynamicDsService } from './dynamic-ds.service';
import { FetchService } from './fetch.service';
import { IndexerManager } from './indexer.manager';
import { ProjectService } from './project.service';
import { SandboxService } from './sandbox.service';
<<<<<<< HEAD
import {
  BlockDispatcherService,
  WorkerBlockDispatcherService,
} from './worker/block-dispatcher.service';
=======
import { UnfinalizedBlocksService } from './unfinalizedBlocks.service';
>>>>>>> 53c22702

@Module({
  providers: [
    StoreService,
    {
      provide: ApiService,
      useFactory: async (project: SubqueryProject) => {
        const apiService = new AvalancheApiService(project);
        await apiService.init();
        return apiService;
      },
      inject: [SubqueryProject],
    },
    IndexerManager,
    {
      provide: 'IBlockDispatcher',
      useFactory: (
        nodeConfig: NodeConfig,
        eventEmitter: EventEmitter2,
        projectService: ProjectService,
        apiService: ApiService,
        indexerManager: IndexerManager,
      ) =>
        nodeConfig.workers !== undefined
          ? new WorkerBlockDispatcherService(
              nodeConfig,
              eventEmitter,
              projectService,
            )
          : new BlockDispatcherService(
              apiService,
              nodeConfig,
              indexerManager,
              eventEmitter,
              projectService,
            ),
      inject: [
        NodeConfig,
        EventEmitter2,
        ProjectService,
        ApiService,
        IndexerManager,
      ],
    },
    FetchService,
    BenchmarkService,
    DictionaryService,
    SandboxService,
    DsProcessorService,
    DynamicDsService,
    PoiService,
    MmrService,
    ProjectService,
    UnfinalizedBlocksService,
  ],
  exports: [StoreService, MmrService],
})
export class FetchModule {}<|MERGE_RESOLUTION|>--- conflicted
+++ resolved
@@ -8,21 +8,15 @@
   MmrService,
   StoreService,
   PoiService,
-<<<<<<< HEAD
   ApiService,
   NodeConfig,
 } from '@subql/node-core';
 import { AvalancheApiService } from '../avalanche';
 import { SubqueryProject } from '../configure/SubqueryProject';
-=======
-  NodeConfig,
-} from '@subql/node-core';
-import { ApiService } from './api.service';
 import {
   BlockDispatcherService,
   WorkerBlockDispatcherService,
 } from './blockDispatcher';
->>>>>>> 53c22702
 import { DictionaryService } from './dictionary.service';
 import { DsProcessorService } from './ds-processor.service';
 import { DynamicDsService } from './dynamic-ds.service';
@@ -30,14 +24,6 @@
 import { IndexerManager } from './indexer.manager';
 import { ProjectService } from './project.service';
 import { SandboxService } from './sandbox.service';
-<<<<<<< HEAD
-import {
-  BlockDispatcherService,
-  WorkerBlockDispatcherService,
-} from './worker/block-dispatcher.service';
-=======
-import { UnfinalizedBlocksService } from './unfinalizedBlocks.service';
->>>>>>> 53c22702
 
 @Module({
   providers: [
@@ -91,7 +77,6 @@
     PoiService,
     MmrService,
     ProjectService,
-    UnfinalizedBlocksService,
   ],
   exports: [StoreService, MmrService],
 })
