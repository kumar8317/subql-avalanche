// Copyright 2020-2022 OnFinality Limited authors & contributors
// SPDX-License-Identifier: Apache-2.0

import { Inject, Injectable, OnApplicationShutdown } from '@nestjs/common';
import { EventEmitter2 } from '@nestjs/event-emitter';
import { Interval, SchedulerRegistry } from '@nestjs/schedule';
import {
  isCustomDs,
  AvalancheHandlerKind,
  SubqlHandlerFilter,
  SubqlAvalancheDataSource,
  isRuntimeDs,
} from '@subql/common-avalanche';
import {
  ApiService,
  delay,
  checkMemoryUsage,
  NodeConfig,
  IndexerEvent,
  Dictionary,
  getLogger,
} from '@subql/node-core';
import {
  DictionaryQueryEntry,
  ApiWrapper,
  AvalancheLogFilter,
  AvalancheTransactionFilter,
  SubqlCustomHandler,
  SubqlHandler,
} from '@subql/types-avalanche';
import { range, sortBy, uniqBy } from 'lodash';
import { calcInterval } from '../avalanche/utils.avalanche';
import { SubqlProjectDs, SubqueryProject } from '../configure/SubqueryProject';
import { isBaseHandler, isCustomHandler } from '../utils/project';
import { eventToTopic, functionToSighash } from '../utils/string';
<<<<<<< HEAD
import { DictionaryService } from './dictionary.service';
=======
import { Dictionary, DictionaryService } from './dictionary.service';
import { DsProcessorService } from './ds-processor.service';
>>>>>>> 57befc8b
import { DynamicDsService } from './dynamic-ds.service';
import { IBlockDispatcher } from './worker/block-dispatcher.service';

const logger = getLogger('fetch');
let BLOCK_TIME_VARIANCE = 5000;
const DICTIONARY_MAX_QUERY_SIZE = 10000;
const CHECK_MEMORY_INTERVAL = 60000;
const MINIMUM_BATCH_SIZE = 5;
const INTERVAL_PERCENT = 0.9;

function eventFilterToQueryEntry(
  filter: AvalancheLogFilter,
): DictionaryQueryEntry {
  const conditions = [];
  if (filter.address) {
    conditions.push({
      field: 'address',
      value: filter.address.toLowerCase(),
    });
  }
  if (filter.topics) {
    for (let i = 0; i < Math.min(filter.topics.length, 4); i++) {
      const topic = filter.topics[i];
      if (!topic) {
        continue;
      }
      const field = `topics${i}`;
      conditions.push({ field, value: eventToTopic(topic) });
    }
  }
  return {
    entity: 'evmLogs',
    conditions,
  };
}

function callFilterToQueryEntry(
  filter: AvalancheTransactionFilter,
): DictionaryQueryEntry {
  const conditions = [];
  if (filter.from) {
    conditions.push({
      field: 'from',
      value: filter.from.toLowerCase(),
    });
  }
  if (filter.to) {
    conditions.push({
      field: 'to',
      value: filter.to.toLowerCase(),
    });
  }
  if (filter.function) {
    conditions.push({
      field: 'func',
      value: functionToSighash(filter.function),
    });
  }
  return {
    entity: 'evmTransactions',
    conditions,
  };
}

@Injectable()
export class FetchService implements OnApplicationShutdown {
  private latestBestHeight: number;
  private latestFinalizedHeight: number;
  private isShutdown = false;
  private useDictionary: boolean;
  private dictionaryQueryEntries?: DictionaryQueryEntry[];
  private batchSizeScale: number;
  private templateDynamicDatasouces: SubqlProjectDs[];

  constructor(
    private apiService: ApiService,
    private nodeConfig: NodeConfig,
    private project: SubqueryProject,
    @Inject('IBlockDispatcher') private blockDispatcher: IBlockDispatcher,
    private dsProcessorService: DsProcessorService,
    private dictionaryService: DictionaryService,
    private dynamicDsService: DynamicDsService,
    private eventEmitter: EventEmitter2,
    private schedulerRegistry: SchedulerRegistry,
  ) {
    this.batchSizeScale = 1;
  }

  onApplicationShutdown(): void {
    try {
      this.schedulerRegistry.deleteInterval('getFinalizedBlockHead');
      this.schedulerRegistry.deleteInterval('getBestBlockHead');
    } catch (e) {
      //ignore if interval not exist
    }
    this.isShutdown = true;
  }

  get api(): ApiWrapper {
    return this.apiService.api;
  }

  async syncDynamicDatascourcesFromMeta(): Promise<void> {
    this.templateDynamicDatasouces =
      await this.dynamicDsService.getDynamicDatasources();
  }

  // TODO: if custom ds doesn't support dictionary, use baseFilter, if yes, let
  getDictionaryQueryEntries(): DictionaryQueryEntry[] {
    const queryEntries: DictionaryQueryEntry[] = [];

    const dataSources = this.project.dataSources;
    for (const ds of dataSources.concat(this.templateDynamicDatasouces)) {
      const plugin = isCustomDs(ds)
        ? this.dsProcessorService.getDsProcessor(ds)
        : undefined;
      for (const handler of ds.mapping.handlers) {
        const baseHandlerKind = this.getBaseHandlerKind(ds, handler);
        let filterList: SubqlHandlerFilter[];
        if (isCustomDs(ds)) {
          const processor = plugin.handlerProcessors[handler.kind];
          if (processor.dictionaryQuery) {
            const queryEntry = processor.dictionaryQuery(
              (handler as SubqlCustomHandler).filter,
              ds,
            );
            if (queryEntry) {
              queryEntries.push(queryEntry);
              continue;
            }
          }
          filterList = this.getBaseHandlerFilters<SubqlHandlerFilter>(
            ds,
            handler.kind,
          );
        } else {
          filterList = [handler.filter];
        }
        filterList = filterList.filter((f) => f);
        if (!filterList.length) return [];
        switch (baseHandlerKind) {
          case AvalancheHandlerKind.Block:
            return [];
          case AvalancheHandlerKind.Call: {
            for (const filter of filterList as AvalancheTransactionFilter[]) {
              if (
                filter.from !== undefined ||
                filter.to !== undefined ||
                filter.function
              ) {
                queryEntries.push(callFilterToQueryEntry(filter));
              } else {
                return [];
              }
            }
            break;
          }
          case AvalancheHandlerKind.Event: {
            for (const filter of filterList as AvalancheLogFilter[]) {
              if (filter.address || filter.topics) {
                queryEntries.push(eventFilterToQueryEntry(filter));
              } else {
                return [];
              }
            }
            break;
          }
          default:
        }
      }
    }

    return uniqBy(
      queryEntries,
      (item) =>
        `${item.entity}|${JSON.stringify(
          sortBy(item.conditions, (c) => c.field),
        )}`,
    );
  }

  updateDictionary(): void {
    this.dictionaryQueryEntries = this.getDictionaryQueryEntries();
    this.useDictionary =
      !!this.dictionaryQueryEntries?.length &&
      !!this.project.network.dictionary;
  }

  async init(startHeight: number): Promise<void> {
    if (this.api) {
      const CHAIN_INTERVAL = calcInterval(this.api) * INTERVAL_PERCENT;

      BLOCK_TIME_VARIANCE = Math.min(BLOCK_TIME_VARIANCE, CHAIN_INTERVAL);

      this.schedulerRegistry.addInterval(
        'getFinalizedBlockHead',
        setInterval(
          () => void this.getFinalizedBlockHead(),
          BLOCK_TIME_VARIANCE,
        ),
      );
      this.schedulerRegistry.addInterval(
        'getBestBlockHead',
        setInterval(() => void this.getBestBlockHead(), BLOCK_TIME_VARIANCE),
      );
    }
    await this.syncDynamicDatascourcesFromMeta();
    this.updateDictionary();
    this.eventEmitter.emit(IndexerEvent.UsingDictionary, {
      value: Number(this.useDictionary),
    });
    await this.getFinalizedBlockHead();
    await this.getBestBlockHead();

    await this.blockDispatcher.init(this.resetForNewDs.bind(this));

    void this.startLoop(startHeight);
  }

  @Interval(CHECK_MEMORY_INTERVAL)
  checkBatchScale(): void {
    if (this.nodeConfig['scale-batch-size']) {
      const scale = checkMemoryUsage(this.batchSizeScale, this.nodeConfig);

      if (this.batchSizeScale !== scale) {
        this.batchSizeScale = scale;
      }
    }
  }

  @Interval(BLOCK_TIME_VARIANCE * 1000)
  async getFinalizedBlockHead(): Promise<void> {
    if (!this.api) {
      logger.debug(`Skip fetch finalized block until API is ready`);
      return;
    }
    try {
      const currentFinalizedHeight = await this.api.getFinalizedBlockHeight();
      if (this.latestFinalizedHeight !== currentFinalizedHeight) {
        this.latestFinalizedHeight = currentFinalizedHeight;
        this.eventEmitter.emit(IndexerEvent.BlockTarget, {
          height: this.latestFinalizedHeight,
        });
      }
    } catch (e) {
      logger.error(e, `Having a problem when get finalized block`);
    }
  }

  @Interval(BLOCK_TIME_VARIANCE * 1000)
  async getBestBlockHead(): Promise<void> {
    if (!this.api) {
      logger.debug(`Skip fetch best block until API is ready`);
      return;
    }
    try {
      const currentBestHeight = await this.api.getLastHeight();
      if (this.latestBestHeight !== currentBestHeight) {
        this.latestBestHeight = currentBestHeight;
        this.eventEmitter.emit(IndexerEvent.BlockBest, {
          height: this.latestBestHeight,
        });
      }
    } catch (e) {
      logger.error(e, `Having a problem when get best block`);
    }
  }

  async startLoop(initBlockHeight: number): Promise<void> {
    await this.fillNextBlockBuffer(initBlockHeight);
  }

  getModulos(): number[] {
    const modulos: number[] = [];
    for (const ds of this.project.dataSources) {
      if (isCustomDs(ds)) {
        continue;
      }
      for (const handler of ds.mapping.handlers) {
        if (
          handler.kind === AvalancheHandlerKind.Block &&
          handler.filter &&
          handler.filter.modulo
        ) {
          modulos.push(handler.filter.modulo);
        }
      }
    }
    return modulos;
  }

  getModuloBlocks(startHeight: number, endHeight: number): number[] {
    const modulos = this.getModulos();
    const moduloBlocks: number[] = [];
    for (let i = startHeight; i < endHeight; i++) {
      if (modulos.find((m) => i % m === 0)) {
        moduloBlocks.push(i);
      }
    }
    return moduloBlocks;
  }

  async fillNextBlockBuffer(initBlockHeight: number): Promise<void> {
    let startBlockHeight: number;
    let scaledBatchSize: number;

    const getStartBlockHeight = (): number => {
      return this.blockDispatcher.latestBufferedHeight
        ? this.blockDispatcher.latestBufferedHeight + 1
        : initBlockHeight;
    };

    while (!this.isShutdown) {
      startBlockHeight = getStartBlockHeight();

      scaledBatchSize = Math.max(
        Math.round(this.batchSizeScale * this.nodeConfig.batchSize),
        Math.min(MINIMUM_BATCH_SIZE, this.nodeConfig.batchSize * 3),
      );

      if (
        this.blockDispatcher.freeSize < scaledBatchSize ||
        startBlockHeight > this.latestFinalizedHeight
      ) {
        await delay(1);
        continue;
      }
      if (this.useDictionary) {
        const queryEndBlock = startBlockHeight + DICTIONARY_MAX_QUERY_SIZE;
        const moduloBlocks = this.getModuloBlocks(
          startBlockHeight,
          queryEndBlock,
        );
        try {
          const dictionary = await this.dictionaryService.getDictionary(
            startBlockHeight,
            queryEndBlock,
            scaledBatchSize,
            this.dictionaryQueryEntries,
          );

          if (startBlockHeight !== getStartBlockHeight()) {
            logger.debug(
              `Queue was reset for new DS, discarding dictionary query result`,
            );
            continue;
          }

          if (
            dictionary &&
            this.dictionaryValidation(dictionary, startBlockHeight)
          ) {
            let { batchBlocks } = dictionary;
            batchBlocks = batchBlocks
              .concat(moduloBlocks)
              .sort((a, b) => a - b);
            if (batchBlocks.length === 0) {
              // There we're no blocks in this query range, we can set a new height we're up to
              this.blockDispatcher.latestBufferedHeight = Math.min(
                queryEndBlock - 1,
                dictionary._metadata.lastProcessedHeight,
              );
            } else {
              const maxBlockSize = Math.min(
                batchBlocks.length,
                this.blockDispatcher.freeSize,
              );
              batchBlocks = batchBlocks.slice(0, maxBlockSize);
              this.blockDispatcher.enqueueBlocks(batchBlocks);
            }
            continue; // skip nextBlockRange() way
          }
          // else use this.nextBlockRange()
        } catch (e) {
          logger.debug(`Fetch dictionary stopped: ${e.message}`);
          this.eventEmitter.emit(IndexerEvent.SkipDictionary);
        }
      }
      // the original method: fill next batch size of blocks
      const endHeight = this.nextEndBlockHeight(
        startBlockHeight,
        scaledBatchSize,
      );
      this.blockDispatcher.enqueueBlocks(
        range(startBlockHeight, endHeight + 1),
      );
    }
  }

  private nextEndBlockHeight(
    startBlockHeight: number,
    scaledBatchSize: number,
  ): number {
    let endBlockHeight = startBlockHeight + scaledBatchSize - 1;

    if (endBlockHeight > this.latestFinalizedHeight) {
      endBlockHeight = this.latestFinalizedHeight;
    }
    return endBlockHeight;
  }

  private dictionaryValidation(
    { _metadata: metaData }: Dictionary,
    startBlockHeight: number,
  ): boolean {
    if (metaData.genesisHash !== this.api.getGenesisHash()) {
      logger.error(
        'The dictionary that you have specified does not match the chain you are indexing, it will be ignored. Please update your project manifest to reference the correct dictionary',
      );
      this.useDictionary = false;
      this.eventEmitter.emit(IndexerEvent.UsingDictionary, {
        value: Number(this.useDictionary),
      });
      this.eventEmitter.emit(IndexerEvent.SkipDictionary);
      return false;
    }
    if (metaData.lastProcessedHeight < startBlockHeight) {
      logger.warn(
        `Dictionary indexed block is behind current indexing block height`,
      );
      this.eventEmitter.emit(IndexerEvent.SkipDictionary);
      return false;
    }
    return true;
  }

  async resetForNewDs(blockHeight: number): Promise<void> {
    await this.syncDynamicDatascourcesFromMeta();
    this.updateDictionary();
    this.blockDispatcher.flushQueue(blockHeight);
  }

  private getBaseHandlerKind(
    ds: SubqlAvalancheDataSource,
    handler: SubqlHandler,
  ): AvalancheHandlerKind {
    if (isRuntimeDs(ds) && isBaseHandler(handler)) {
      return handler.kind;
    } else if (isCustomDs(ds) && isCustomHandler(handler)) {
      const plugin = this.dsProcessorService.getDsProcessor(ds);
      const baseHandler =
        plugin.handlerProcessors[handler.kind]?.baseHandlerKind;
      if (!baseHandler) {
        throw new Error(
          `handler type ${handler.kind} not found in processor for ${ds.kind}`,
        );
      }
      return baseHandler;
    }
  }

  private getBaseHandlerFilters<T extends SubqlHandlerFilter>(
    ds: SubqlAvalancheDataSource,
    handlerKind: string,
  ): T[] {
    if (isCustomDs(ds)) {
      const plugin = this.dsProcessorService.getDsProcessor(ds);
      const processor = plugin.handlerProcessors[handlerKind];
      return processor.baseFilter instanceof Array
        ? (processor.baseFilter as T[])
        : ([processor.baseFilter] as T[]);
    } else {
      throw new Error(`expect custom datasource here`);
    }
  }
}<|MERGE_RESOLUTION|>--- conflicted
+++ resolved
@@ -33,12 +33,8 @@
 import { SubqlProjectDs, SubqueryProject } from '../configure/SubqueryProject';
 import { isBaseHandler, isCustomHandler } from '../utils/project';
 import { eventToTopic, functionToSighash } from '../utils/string';
-<<<<<<< HEAD
 import { DictionaryService } from './dictionary.service';
-=======
-import { Dictionary, DictionaryService } from './dictionary.service';
 import { DsProcessorService } from './ds-processor.service';
->>>>>>> 57befc8b
 import { DynamicDsService } from './dynamic-ds.service';
 import { IBlockDispatcher } from './worker/block-dispatcher.service';
 
