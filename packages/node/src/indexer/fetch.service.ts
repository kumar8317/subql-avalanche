// Copyright 2020-2022 OnFinality Limited authors & contributors
// SPDX-License-Identifier: Apache-2.0

import { getHeapStatistics } from 'v8';
import { Inject, Injectable, OnApplicationShutdown } from '@nestjs/common';
import { EventEmitter2 } from '@nestjs/event-emitter';
import { Interval, SchedulerRegistry } from '@nestjs/schedule';
import {
  isCustomDs,
  SubstrateHandlerKind,
  SubstrateRuntimeHandlerFilter,
} from '@subql/common-avalanche';
import {
  ApiService,
  getYargsOption,
  getLogger,
  IndexerEvent,
} from '@subql/common-node';
import {
  delay,
  checkMemoryUsage,
  NodeConfig,
  IndexerEvent,
  getYargsOption,
  getLogger,
  profiler,
} from '@subql/node-core';
import {
  DictionaryQueryEntry,
<<<<<<< HEAD
  ApiWrapper,
  BlockWrapper,
  AvalancheLogFilter,
  AvalancheTransactionFilter,
} from '@subql/types-avalanche';
import { range, sortBy, uniqBy } from 'lodash';
import { calcInterval } from '../avalanche/utils.avalanche';
import { NodeConfig } from '../configure/NodeConfig';
import { SubqlProjectDs, SubqueryProject } from '../configure/SubqueryProject';
import { delay } from '../utils/promise';
import { eventToTopic, functionToSighash } from '../utils/string';
import { BlockedQueue } from './BlockedQueue';
import { Dictionary, DictionaryService } from './dictionary.service';
=======
  SubstrateBlock,
  SubstrateCustomHandler,
} from '@subql/types';
import { MetaData } from '@subql/utils';
import { range, sortBy, uniqBy } from 'lodash';
import { SubqlProjectDs, SubqueryProject } from '../configure/SubqueryProject';
import { isBaseHandler, isCustomHandler } from '../utils/project';
import * as SubstrateUtil from '../utils/substrate';
import { calcInterval } from '../utils/substrate';
import { ApiService } from './api.service';
import { DictionaryService, SpecVersion } from './dictionary.service';
>>>>>>> bfad6035
import { DsProcessorService } from './ds-processor.service';
import { DynamicDsService } from './dynamic-ds.service';
import { IBlockDispatcher } from './worker/block-dispatcher.service';

const logger = getLogger('fetch');
let BLOCK_TIME_VARIANCE = 5000;
const DICTIONARY_MAX_QUERY_SIZE = 10000;
const CHECK_MEMORY_INTERVAL = 60000;
const HIGH_THRESHOLD = 0.85;
const LOW_THRESHOLD = 0.6;
const MINIMUM_BATCH_SIZE = 5;
const INTERVAL_PERCENT = 0.9;

const { argv } = getYargsOption();

function eventFilterToQueryEntry(
  filter: AvalancheLogFilter,
): DictionaryQueryEntry {
  const conditions = [];
  if (filter.address) {
    conditions.push({
      field: 'address',
      value: filter.address.toLowerCase(),
    });
  }
  if (filter.topics) {
    for (let i = 0; i < Math.min(filter.topics.length, 4); i++) {
      const topic = filter.topics[i];
      if (!topic) {
        continue;
      }
      const field = `topics${i}`;
      conditions.push({ field, value: eventToTopic(topic) });
    }
  }
  return {
    entity: 'evmLogs',
    conditions,
  };
}

function callFilterToQueryEntry(
  filter: AvalancheTransactionFilter,
): DictionaryQueryEntry {
  const conditions = [];
  if (filter.from) {
    conditions.push({
      field: 'from',
      value: filter.from.toLowerCase(),
    });
  }
  if (filter.to) {
    conditions.push({
      field: 'to',
      value: filter.to.toLowerCase(),
    });
  }
  if (filter.function) {
    conditions.push({
      field: 'func',
      value: functionToSighash(filter.function),
    });
  }
  return {
    entity: 'evmTransactions',
    conditions,
  };
}

function checkMemoryUsage(batchSize: number, batchSizeScale: number): number {
  const memoryData = getHeapStatistics();
  const ratio = memoryData.used_heap_size / memoryData.heap_size_limit;
  if (argv.profiler) {
    logger.info(`Heap Statistics: ${JSON.stringify(memoryData)}`);
    logger.info(`Heap Usage: ${ratio}`);
  }
  let scale = batchSizeScale;

  if (ratio > HIGH_THRESHOLD) {
    if (scale > 0) {
      scale = Math.max(scale - 0.1, 0);
      logger.debug(`Heap usage: ${ratio}, decreasing batch size by 10%`);
    }
  }

  if (ratio < LOW_THRESHOLD) {
    if (scale < 1) {
      scale = Math.min(scale + 0.1, 1);
      logger.debug(`Heap usage: ${ratio} increasing batch size by 10%`);
    }
  }
  return scale;
}

@Injectable()
export class FetchService implements OnApplicationShutdown {
  private latestBestHeight: number;
  private latestFinalizedHeight: number;
  private latestProcessedHeight: number;
  private latestBufferedHeight: number;
  private blockBuffer: BlockedQueue<BlockWrapper>;
  private blockNumberBuffer: BlockedQueue<number>;
  private isShutdown = false;
  private useDictionary: boolean;
  private dictionaryQueryEntries?: DictionaryQueryEntry[];
  private batchSizeScale: number;
  private templateDynamicDatasouces: SubqlProjectDs[];

  constructor(
    private apiService: ApiService,
    private nodeConfig: NodeConfig,
    private project: SubqueryProject,
    @Inject('IBlockDispatcher') private blockDispatcher: IBlockDispatcher,
    private dictionaryService: DictionaryService,
    private dsProcessorService: DsProcessorService,
    private dynamicDsService: DynamicDsService,
    private eventEmitter: EventEmitter2,
    private schedulerRegistry: SchedulerRegistry,
  ) {
    this.blockBuffer = new BlockedQueue<BlockWrapper>(
      this.nodeConfig.batchSize * 3,
    );
    this.blockNumberBuffer = new BlockedQueue<number>(
      this.nodeConfig.batchSize * 3,
    );
    this.batchSizeScale = 1;
  }

  onApplicationShutdown(): void {
    this.isShutdown = true;
  }

  get api(): ApiWrapper {
    return this.apiService.api;
  }

  async syncDynamicDatascourcesFromMeta(): Promise<void> {
    this.templateDynamicDatasouces =
      await this.dynamicDsService.getDynamicDatasources();
  }

  // TODO: if custom ds doesn't support dictionary, use baseFilter, if yes, let
  getDictionaryQueryEntries(): DictionaryQueryEntry[] {
    const queryEntries: DictionaryQueryEntry[] = [];

    const dataSources = this.project.dataSources;
    for (const ds of dataSources.concat(this.templateDynamicDatasouces)) {
      for (const handler of ds.mapping.handlers) {
        let filterList: SubstrateRuntimeHandlerFilter[];
        filterList = [handler.filter];
        filterList = filterList.filter((f) => f);
        if (!filterList.length) return [];
        switch (handler.kind) {
          case SubstrateHandlerKind.Block:
            return [];
          case SubstrateHandlerKind.Call: {
            for (const filter of filterList as AvalancheTransactionFilter[]) {
              if (
                filter.from !== undefined ||
                filter.to !== undefined ||
                filter.function
              ) {
                queryEntries.push(callFilterToQueryEntry(filter));
              } else {
                return [];
              }
            }
            break;
          }
          case SubstrateHandlerKind.Event: {
            for (const filter of filterList as AvalancheLogFilter[]) {
              if (filter.address || filter.topics) {
                queryEntries.push(eventFilterToQueryEntry(filter));
              } else {
                return [];
              }
            }
            break;
          }
          default:
        }
      }
    }

    return uniqBy(
      queryEntries,
      (item) =>
        `${item.entity}|${JSON.stringify(
          sortBy(item.conditions, (c) => c.field),
        )}`,
    );
  }

  updateDictionary(): void {
    this.dictionaryQueryEntries = this.getDictionaryQueryEntries();
    this.useDictionary =
      !!this.dictionaryQueryEntries?.length &&
      !!this.project.network.dictionary;
  }

  register(next: (value: BlockWrapper) => Promise<void>): () => void {
    let stopper = false;
    void (async () => {
      while (!stopper && !this.isShutdown) {
        const block = await this.blockBuffer.take();
        this.eventEmitter.emit(IndexerEvent.BlockQueueSize, {
          value: this.blockBuffer.size,
        });
        let success = false;
        while (!success) {
          try {
            await next(block);
            success = true;
          } catch (e) {
            logger.error(
              e,
              `failed to index block at height ${block.blockHeight} ${
                e.handler ? `${e.handler}(${e.stack ?? ''})` : ''
              }`,
            );
            process.exit(1);
          }
        }
      }
    })();
    return () => (stopper = true);
  }

  async init(startHeight: number): Promise<void> {
    if (this.api) {
      const CHAIN_INTERVAL = calcInterval(this.api) * INTERVAL_PERCENT;

      BLOCK_TIME_VARIANCE = Math.min(BLOCK_TIME_VARIANCE, CHAIN_INTERVAL);

      this.schedulerRegistry.addInterval(
        'getLatestBlockHead',
        setInterval(() => void this.getBestBlockHead(), BLOCK_TIME_VARIANCE),
      );
    }
    await this.syncDynamicDatascourcesFromMeta();
    this.updateDictionary();
    this.eventEmitter.emit(IndexerEvent.UsingDictionary, {
      value: Number(this.useDictionary),
    });
    await this.getFinalizedBlockHead();
    await this.getBestBlockHead();

    await this.blockDispatcher.init(this.resetForNewDs.bind(this));

    void this.startLoop(startHeight);
  }

  @Interval(CHECK_MEMORY_INTERVAL)
  checkBatchScale(): void {
    if (argv['scale-batch-size']) {
      const scale = checkMemoryUsage(
        this.nodeConfig.batchSize,
        this.batchSizeScale,
      );

      if (this.batchSizeScale !== scale) {
        this.batchSizeScale = scale;
      }
    }
  }

  @Interval(BLOCK_TIME_VARIANCE * 1000)
  async getFinalizedBlockHead(): Promise<void> {
    if (!this.api) {
      logger.debug(`Skip fetch finalized block until API is ready`);
      return;
    }
    try {
      const currentFinalizedHeight = await this.api.getFinalizedBlockHeight();
      if (this.latestFinalizedHeight !== currentFinalizedHeight) {
        this.latestFinalizedHeight = currentFinalizedHeight;
        this.eventEmitter.emit(IndexerEvent.BlockTarget, {
          height: this.latestFinalizedHeight,
        });
      }
    } catch (e) {
      logger.error(e, `Having a problem when get finalized block`);
    }
  }

  @Interval(BLOCK_TIME_VARIANCE * 1000)
  async getBestBlockHead(): Promise<void> {
    if (!this.api) {
      logger.debug(`Skip fetch best block until API is ready`);
      return;
    }
    try {
      const currentBestHeight = await this.api.getLastHeight();
      if (this.latestBestHeight !== currentBestHeight) {
        this.latestBestHeight = currentBestHeight;
        this.eventEmitter.emit(IndexerEvent.BlockBest, {
          height: this.latestBestHeight,
        });
      }
    } catch (e) {
      logger.error(e, `Having a problem when get best block`);
    }
  }

  latestProcessed(height: number): void {
    this.latestProcessedHeight = height;
  }

  async startLoop(initBlockHeight: number): Promise<void> {
    await this.fillNextBlockBuffer(initBlockHeight);
  }

  getModulos(): number[] {
    const modulos: number[] = [];
    for (const ds of this.project.dataSources) {
      if (isCustomDs(ds)) {
        continue;
      }
      for (const handler of ds.mapping.handlers) {
        if (
          handler.kind === SubstrateHandlerKind.Block &&
          handler.filter &&
          handler.filter.modulo
        ) {
          modulos.push(handler.filter.modulo);
        }
      }
    }
    return modulos;
  }

  getModuloBlocks(startHeight: number, endHeight: number): number[] {
    const modulos = this.getModulos();
    const moduloBlocks: number[] = [];
    for (let i = startHeight; i < endHeight; i++) {
      if (modulos.find((m) => i % m === 0)) {
        moduloBlocks.push(i);
      }
    }
    return moduloBlocks;
  }

  async fillNextBlockBuffer(initBlockHeight: number): Promise<void> {
    let startBlockHeight: number;
    let scaledBatchSize: number;

    const getStartBlockHeight = (): number => {
      return this.blockDispatcher.latestBufferedHeight
        ? this.blockDispatcher.latestBufferedHeight + 1
        : initBlockHeight;
    };

    while (!this.isShutdown) {
      startBlockHeight = getStartBlockHeight();

      scaledBatchSize = Math.max(
        Math.round(this.batchSizeScale * this.nodeConfig.batchSize),
        Math.min(MINIMUM_BATCH_SIZE, this.nodeConfig.batchSize * 3),
      );

      if (
        this.blockDispatcher.freeSize < scaledBatchSize ||
        startBlockHeight > this.latestFinalizedHeight
      ) {
        await delay(1);
        continue;
      }
      if (this.useDictionary) {
        const queryEndBlock = startBlockHeight + DICTIONARY_MAX_QUERY_SIZE;
        const moduloBlocks = this.getModuloBlocks(
          startBlockHeight,
          queryEndBlock,
        );
        try {
          const dictionary = await this.dictionaryService.getDictionary(
            startBlockHeight,
            queryEndBlock,
            scaledBatchSize,
            this.dictionaryQueryEntries,
          );

          if (startBlockHeight !== getStartBlockHeight()) {
            logger.debug(
              `Queue was reset for new DS, discarding dictionary query result`,
            );
            continue;
          }

          if (
            dictionary &&
            this.dictionaryValidation(dictionary, startBlockHeight)
          ) {
            let { batchBlocks } = dictionary;
            batchBlocks = batchBlocks
              .concat(moduloBlocks)
              .sort((a, b) => a - b);
            if (batchBlocks.length === 0) {
              // There we're no blocks in this query range, we can set a new height we're up to
              this.blockDispatcher.latestBufferedHeight = Math.min(
                queryEndBlock - 1,
                dictionary._metadata.lastProcessedHeight,
              );
            } else {
              const maxBlockSize = Math.min(
                batchBlocks.length,
                this.blockDispatcher.freeSize,
              );
              batchBlocks = batchBlocks.slice(0, maxBlockSize);
              this.blockDispatcher.enqueueBlocks(batchBlocks);
            }
            continue; // skip nextBlockRange() way
          }
          // else use this.nextBlockRange()
        } catch (e) {
          logger.debug(`Fetch dictionary stopped: ${e.message}`);
          this.eventEmitter.emit(IndexerEvent.SkipDictionary);
        }
      }
      // the original method: fill next batch size of blocks
      const endHeight = this.nextEndBlockHeight(
        startBlockHeight,
        scaledBatchSize,
      );
      this.blockDispatcher.enqueueBlocks(
        range(startBlockHeight, endHeight + 1),
      );
    }
  }

  async fillBlockBuffer(): Promise<void> {
    while (!this.isShutdown) {
      const takeCount = Math.min(
        this.blockBuffer.freeSize,
        Math.round(this.batchSizeScale * this.nodeConfig.batchSize),
      );

      if (this.blockNumberBuffer.size === 0 || takeCount === 0) {
        await delay(1);
        continue;
      }

      const bufferBlocks = await this.blockNumberBuffer.takeAll(takeCount);
      const blocks = await this.api.fetchBlocks(bufferBlocks);
      logger.info(
        `fetch block [${bufferBlocks[0]},${
          bufferBlocks[bufferBlocks.length - 1]
        }], total ${bufferBlocks.length} blocks`,
      );
      this.blockBuffer.putAll(blocks);
      this.eventEmitter.emit(IndexerEvent.BlockQueueSize, {
        value: this.blockBuffer.size,
      });
    }
  }

  private nextEndBlockHeight(
    startBlockHeight: number,
    scaledBatchSize: number,
  ): number {
    let endBlockHeight = startBlockHeight + scaledBatchSize - 1;

    if (endBlockHeight > this.latestFinalizedHeight) {
      endBlockHeight = this.latestFinalizedHeight;
    }
    return endBlockHeight;
  }

  private dictionaryValidation(
    { _metadata: metaData }: Dictionary,
    startBlockHeight: number,
  ): boolean {
    if (metaData.genesisHash !== this.api.getGenesisHash()) {
      logger.warn(`Dictionary is disabled since now`);
      this.useDictionary = false;
      this.eventEmitter.emit(IndexerEvent.UsingDictionary, {
        value: Number(this.useDictionary),
      });
      this.eventEmitter.emit(IndexerEvent.SkipDictionary);
      return false;
    }
    if (metaData.lastProcessedHeight < startBlockHeight) {
      logger.warn(
        `Dictionary indexed block is behind current indexing block height`,
      );
      this.eventEmitter.emit(IndexerEvent.SkipDictionary);
      return false;
    }
    return true;
  }

  async resetForNewDs(blockHeight: number): Promise<void> {
    await this.syncDynamicDatascourcesFromMeta();
    this.updateDictionary();
    this.blockDispatcher.flushQueue(blockHeight);
  }
}<|MERGE_RESOLUTION|>--- conflicted
+++ resolved
@@ -10,12 +10,7 @@
   SubstrateHandlerKind,
   SubstrateRuntimeHandlerFilter,
 } from '@subql/common-avalanche';
-import {
-  ApiService,
-  getYargsOption,
-  getLogger,
-  IndexerEvent,
-} from '@subql/common-node';
+import { ApiService } from '@subql/common-node';
 import {
   delay,
   checkMemoryUsage,
@@ -27,7 +22,6 @@
 } from '@subql/node-core';
 import {
   DictionaryQueryEntry,
-<<<<<<< HEAD
   ApiWrapper,
   BlockWrapper,
   AvalancheLogFilter,
@@ -35,25 +29,9 @@
 } from '@subql/types-avalanche';
 import { range, sortBy, uniqBy } from 'lodash';
 import { calcInterval } from '../avalanche/utils.avalanche';
-import { NodeConfig } from '../configure/NodeConfig';
 import { SubqlProjectDs, SubqueryProject } from '../configure/SubqueryProject';
-import { delay } from '../utils/promise';
 import { eventToTopic, functionToSighash } from '../utils/string';
-import { BlockedQueue } from './BlockedQueue';
 import { Dictionary, DictionaryService } from './dictionary.service';
-=======
-  SubstrateBlock,
-  SubstrateCustomHandler,
-} from '@subql/types';
-import { MetaData } from '@subql/utils';
-import { range, sortBy, uniqBy } from 'lodash';
-import { SubqlProjectDs, SubqueryProject } from '../configure/SubqueryProject';
-import { isBaseHandler, isCustomHandler } from '../utils/project';
-import * as SubstrateUtil from '../utils/substrate';
-import { calcInterval } from '../utils/substrate';
-import { ApiService } from './api.service';
-import { DictionaryService, SpecVersion } from './dictionary.service';
->>>>>>> bfad6035
 import { DsProcessorService } from './ds-processor.service';
 import { DynamicDsService } from './dynamic-ds.service';
 import { IBlockDispatcher } from './worker/block-dispatcher.service';
@@ -123,39 +101,12 @@
   };
 }
 
-function checkMemoryUsage(batchSize: number, batchSizeScale: number): number {
-  const memoryData = getHeapStatistics();
-  const ratio = memoryData.used_heap_size / memoryData.heap_size_limit;
-  if (argv.profiler) {
-    logger.info(`Heap Statistics: ${JSON.stringify(memoryData)}`);
-    logger.info(`Heap Usage: ${ratio}`);
-  }
-  let scale = batchSizeScale;
-
-  if (ratio > HIGH_THRESHOLD) {
-    if (scale > 0) {
-      scale = Math.max(scale - 0.1, 0);
-      logger.debug(`Heap usage: ${ratio}, decreasing batch size by 10%`);
-    }
-  }
-
-  if (ratio < LOW_THRESHOLD) {
-    if (scale < 1) {
-      scale = Math.min(scale + 0.1, 1);
-      logger.debug(`Heap usage: ${ratio} increasing batch size by 10%`);
-    }
-  }
-  return scale;
-}
-
 @Injectable()
 export class FetchService implements OnApplicationShutdown {
   private latestBestHeight: number;
   private latestFinalizedHeight: number;
   private latestProcessedHeight: number;
   private latestBufferedHeight: number;
-  private blockBuffer: BlockedQueue<BlockWrapper>;
-  private blockNumberBuffer: BlockedQueue<number>;
   private isShutdown = false;
   private useDictionary: boolean;
   private dictionaryQueryEntries?: DictionaryQueryEntry[];
@@ -173,12 +124,6 @@
     private eventEmitter: EventEmitter2,
     private schedulerRegistry: SchedulerRegistry,
   ) {
-    this.blockBuffer = new BlockedQueue<BlockWrapper>(
-      this.nodeConfig.batchSize * 3,
-    );
-    this.blockNumberBuffer = new BlockedQueue<number>(
-      this.nodeConfig.batchSize * 3,
-    );
     this.batchSizeScale = 1;
   }
 
@@ -254,34 +199,6 @@
       !!this.project.network.dictionary;
   }
 
-  register(next: (value: BlockWrapper) => Promise<void>): () => void {
-    let stopper = false;
-    void (async () => {
-      while (!stopper && !this.isShutdown) {
-        const block = await this.blockBuffer.take();
-        this.eventEmitter.emit(IndexerEvent.BlockQueueSize, {
-          value: this.blockBuffer.size,
-        });
-        let success = false;
-        while (!success) {
-          try {
-            await next(block);
-            success = true;
-          } catch (e) {
-            logger.error(
-              e,
-              `failed to index block at height ${block.blockHeight} ${
-                e.handler ? `${e.handler}(${e.stack ?? ''})` : ''
-              }`,
-            );
-            process.exit(1);
-          }
-        }
-      }
-    })();
-    return () => (stopper = true);
-  }
-
   async init(startHeight: number): Promise<void> {
     if (this.api) {
       const CHAIN_INTERVAL = calcInterval(this.api) * INTERVAL_PERCENT;
@@ -309,10 +226,7 @@
   @Interval(CHECK_MEMORY_INTERVAL)
   checkBatchScale(): void {
     if (argv['scale-batch-size']) {
-      const scale = checkMemoryUsage(
-        this.nodeConfig.batchSize,
-        this.batchSizeScale,
-      );
+      const scale = checkMemoryUsage(this.batchSizeScale);
 
       if (this.batchSizeScale !== scale) {
         this.batchSizeScale = scale;
@@ -483,32 +397,6 @@
     }
   }
 
-  async fillBlockBuffer(): Promise<void> {
-    while (!this.isShutdown) {
-      const takeCount = Math.min(
-        this.blockBuffer.freeSize,
-        Math.round(this.batchSizeScale * this.nodeConfig.batchSize),
-      );
-
-      if (this.blockNumberBuffer.size === 0 || takeCount === 0) {
-        await delay(1);
-        continue;
-      }
-
-      const bufferBlocks = await this.blockNumberBuffer.takeAll(takeCount);
-      const blocks = await this.api.fetchBlocks(bufferBlocks);
-      logger.info(
-        `fetch block [${bufferBlocks[0]},${
-          bufferBlocks[bufferBlocks.length - 1]
-        }], total ${bufferBlocks.length} blocks`,
-      );
-      this.blockBuffer.putAll(blocks);
-      this.eventEmitter.emit(IndexerEvent.BlockQueueSize, {
-        value: this.blockBuffer.size,
-      });
-    }
-  }
-
   private nextEndBlockHeight(
     startBlockHeight: number,
     scaledBatchSize: number,
