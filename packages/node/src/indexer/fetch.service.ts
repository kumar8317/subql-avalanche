// Copyright 2020-2022 OnFinality Limited authors & contributors
// SPDX-License-Identifier: Apache-2.0

import { Inject, Injectable, OnApplicationShutdown } from '@nestjs/common';
import { EventEmitter2 } from '@nestjs/event-emitter';
import { Interval, SchedulerRegistry } from '@nestjs/schedule';
import {
  isCustomDs,
<<<<<<< HEAD
  AvalancheHandlerKind,
  SubqlHandlerFilter,
  SubqlAvalancheDataSource,
  isRuntimeDs,
} from '@subql/common-avalanche';
import {
  ApiService,
  delay,
  checkMemoryUsage,
  NodeConfig,
  IndexerEvent,
  Dictionary,
  getLogger,
=======
  isRuntimeDataSourceV0_2_0,
  isRuntimeDataSourceV0_3_0,
  isRuntimeDs,
  RuntimeDataSourceV0_0_1,
  SubstrateBlockFilter,
  SubstrateCallFilter,
  SubstrateDataSource,
  SubstrateEventFilter,
  SubstrateHandler,
  SubstrateHandlerKind,
  SubstrateRuntimeHandlerFilter,
} from '@subql/common-substrate';
import {
  checkMemoryUsage,
  delay,
  Dictionary,
  getLogger,
  IndexerEvent,
  NodeConfig,
  profiler,
>>>>>>> 53c22702
} from '@subql/node-core';
import {
  DictionaryQueryEntry,
  ApiWrapper,
  AvalancheLogFilter,
  AvalancheTransactionFilter,
  SubqlCustomHandler,
  SubqlHandler,
} from '@subql/types-avalanche';
import { range, sortBy, uniqBy } from 'lodash';
import { calcInterval } from '../avalanche/utils.avalanche';
import { SubqlProjectDs, SubqueryProject } from '../configure/SubqueryProject';
import { isBaseHandler, isCustomHandler } from '../utils/project';
<<<<<<< HEAD
import { eventToTopic, functionToSighash } from '../utils/string';
import { DictionaryService } from './dictionary.service';
=======
import * as SubstrateUtil from '../utils/substrate';
import { calcInterval } from '../utils/substrate';
import { yargsOptions } from '../yargs';
import { ApiService } from './api.service';
import { IBlockDispatcher } from './blockDispatcher';
import { DictionaryService, SpecVersion } from './dictionary.service';
>>>>>>> 53c22702
import { DsProcessorService } from './ds-processor.service';
import { DynamicDsService } from './dynamic-ds.service';
import { UnfinalizedBlocksService } from './unfinalizedBlocks.service';

const logger = getLogger('fetch');
let BLOCK_TIME_VARIANCE = 5000;
const DICTIONARY_MAX_QUERY_SIZE = 10000;
const CHECK_MEMORY_INTERVAL = 60000;
const MINIMUM_BATCH_SIZE = 5;
const INTERVAL_PERCENT = 0.9;

function eventFilterToQueryEntry(
  filter: AvalancheLogFilter,
): DictionaryQueryEntry {
  const conditions = [];
  if (filter.address) {
    conditions.push({
      field: 'address',
      value: filter.address.toLowerCase(),
    });
  }
  if (filter.topics) {
    for (let i = 0; i < Math.min(filter.topics.length, 4); i++) {
      const topic = filter.topics[i];
      if (!topic) {
        continue;
      }
      const field = `topics${i}`;
      conditions.push({ field, value: eventToTopic(topic) });
    }
  }
  return {
    entity: 'evmLogs',
    conditions,
  };
}

function callFilterToQueryEntry(
  filter: AvalancheTransactionFilter,
): DictionaryQueryEntry {
  const conditions = [];
  if (filter.from) {
    conditions.push({
      field: 'from',
      value: filter.from.toLowerCase(),
    });
  }
  if (filter.to) {
    conditions.push({
      field: 'to',
      value: filter.to.toLowerCase(),
    });
  }
  if (filter.function) {
    conditions.push({
      field: 'func',
      value: functionToSighash(filter.function),
    });
  }
  return {
    entity: 'evmTransactions',
    conditions,
  };
}

@Injectable()
export class FetchService implements OnApplicationShutdown {
  private latestBestHeight: number;
  private latestFinalizedHeight: number;
  private isShutdown = false;
<<<<<<< HEAD
  private useDictionary: boolean;
  private dictionaryQueryEntries?: DictionaryQueryEntry[];
=======
  private parentSpecVersion: number;
>>>>>>> 53c22702
  private batchSizeScale: number;
  private templateDynamicDatasouces: SubqlProjectDs[];
  private dictionaryGenesisMatches = true;

  constructor(
    private apiService: ApiService,
    private nodeConfig: NodeConfig,
    private project: SubqueryProject,
    @Inject('IBlockDispatcher') private blockDispatcher: IBlockDispatcher,
    private dsProcessorService: DsProcessorService,
    private dictionaryService: DictionaryService,
    private dynamicDsService: DynamicDsService,
    private unfinalizedBlocksService: UnfinalizedBlocksService,
    private eventEmitter: EventEmitter2,
    private schedulerRegistry: SchedulerRegistry,
  ) {
    this.batchSizeScale = 1;
  }

  onApplicationShutdown(): void {
    try {
      this.schedulerRegistry.deleteInterval('getFinalizedBlockHead');
      this.schedulerRegistry.deleteInterval('getBestBlockHead');
    } catch (e) {
      //ignore if interval not exist
    }
    this.isShutdown = true;
  }

  get api(): ApiWrapper {
    return this.apiService.api;
  }

  async syncDynamicDatascourcesFromMeta(): Promise<void> {
    this.templateDynamicDatasouces =
      await this.dynamicDsService.getDynamicDatasources();
  }

<<<<<<< HEAD
  // TODO: if custom ds doesn't support dictionary, use baseFilter, if yes, let
  getDictionaryQueryEntries(): DictionaryQueryEntry[] {
    const queryEntries: DictionaryQueryEntry[] = [];

    const dataSources = this.project.dataSources;
    for (const ds of dataSources.concat(this.templateDynamicDatasouces)) {
=======
  buildDictionaryQueryEntries(startBlock: number): DictionaryQueryEntry[] {
    const queryEntries: DictionaryQueryEntry[] = [];

    const dataSources = this.project.dataSources.filter(
      (ds) =>
        isRuntimeDataSourceV0_3_0(ds) ||
        isRuntimeDataSourceV0_2_0(ds) ||
        !(ds as RuntimeDataSourceV0_0_1).filter?.specName ||
        (ds as RuntimeDataSourceV0_0_1).filter.specName ===
          this.api.runtimeVersion.specName.toString(),
    );

    // Only run the ds that is equal or less than startBlock
    // sort array from lowest ds.startBlock to highest
    const filteredDs = dataSources
      .concat(this.templateDynamicDatasouces)
      .filter((ds) => ds.startBlock <= startBlock)
      .sort((a, b) => a.startBlock - b.startBlock);

    for (const ds of filteredDs) {
>>>>>>> 53c22702
      const plugin = isCustomDs(ds)
        ? this.dsProcessorService.getDsProcessor(ds)
        : undefined;
      for (const handler of ds.mapping.handlers) {
        const baseHandlerKind = this.getBaseHandlerKind(ds, handler);
        let filterList: SubqlHandlerFilter[];
        if (isCustomDs(ds)) {
          const processor = plugin.handlerProcessors[handler.kind];
          if (processor.dictionaryQuery) {
            const queryEntry = processor.dictionaryQuery(
              (handler as SubqlCustomHandler).filter,
              ds,
            );
            if (queryEntry) {
              queryEntries.push(queryEntry);
              continue;
            }
          }
          filterList = this.getBaseHandlerFilters<SubqlHandlerFilter>(
            ds,
            handler.kind,
          );
        } else {
          filterList = [handler.filter];
        }
        // Filter out any undefined
        filterList = filterList.filter(Boolean);
        if (!filterList.length) return [];
        switch (baseHandlerKind) {
          case AvalancheHandlerKind.Block:
            return [];
          case AvalancheHandlerKind.Call: {
            for (const filter of filterList as AvalancheTransactionFilter[]) {
              if (
                filter.from !== undefined ||
                filter.to !== undefined ||
                filter.function
              ) {
                queryEntries.push(callFilterToQueryEntry(filter));
              } else {
                return [];
              }
            }
            break;
          }
          case AvalancheHandlerKind.Event: {
            for (const filter of filterList as AvalancheLogFilter[]) {
              if (filter.address || filter.topics) {
                queryEntries.push(eventFilterToQueryEntry(filter));
              } else {
                return [];
              }
            }
            break;
          }
          default:
        }
      }
    }

    return uniqBy(
      queryEntries,
      (item) =>
        `${item.entity}|${JSON.stringify(
          sortBy(item.conditions, (c) => c.field),
        )}`,
    );
  }

  updateDictionary(): void {
    this.dictionaryService.buildDictionaryEntryMap<SubqlProjectDs>(
      this.project.dataSources.concat(this.templateDynamicDatasouces),
      this.buildDictionaryQueryEntries.bind(this),
    );
  }

  private get useDictionary(): boolean {
    return (
      !!this.project.network.dictionary &&
      this.dictionaryGenesisMatches &&
      !!this.dictionaryService.getDictionaryQueryEntries(
        this.blockDispatcher.latestBufferedHeight ??
          Math.min(...this.project.dataSources.map((ds) => ds.startBlock)),
      ).length
    );
  }

  async init(startHeight: number): Promise<void> {
    if (this.api) {
      const CHAIN_INTERVAL = calcInterval(this.api) * INTERVAL_PERCENT;

      BLOCK_TIME_VARIANCE = Math.min(BLOCK_TIME_VARIANCE, CHAIN_INTERVAL);

      this.schedulerRegistry.addInterval(
        'getFinalizedBlockHead',
        setInterval(
          () => void this.getFinalizedBlockHead(),
          BLOCK_TIME_VARIANCE,
        ),
      );
      this.schedulerRegistry.addInterval(
        'getBestBlockHead',
        setInterval(() => void this.getBestBlockHead(), BLOCK_TIME_VARIANCE),
      );
    }
    await this.syncDynamicDatascourcesFromMeta();
    this.updateDictionary();
    this.eventEmitter.emit(IndexerEvent.UsingDictionary, {
      value: Number(this.useDictionary),
    });
    await this.getFinalizedBlockHead();
    await this.getBestBlockHead();

    await this.blockDispatcher.init(this.resetForNewDs.bind(this));

    void this.startLoop(startHeight);
  }

  @Interval(CHECK_MEMORY_INTERVAL)
  checkBatchScale(): void {
    if (this.nodeConfig['scale-batch-size']) {
      const scale = checkMemoryUsage(this.batchSizeScale, this.nodeConfig);

      if (this.batchSizeScale !== scale) {
        this.batchSizeScale = scale;
      }
    }
  }

  @Interval(BLOCK_TIME_VARIANCE * 1000)
  async getFinalizedBlockHead(): Promise<void> {
    if (!this.api) {
      logger.debug(`Skip fetch finalized block until API is ready`);
      return;
    }
    try {
<<<<<<< HEAD
      const currentFinalizedHeight = await this.api.getFinalizedBlockHeight();
=======
      const finalizedHash = await this.api.rpc.chain.getFinalizedHead();
      const finalizedHeader = await this.api.rpc.chain.getHeader(finalizedHash);
      this.unfinalizedBlocksService.registerFinalizedBlock(finalizedHeader);
      const currentFinalizedHeight = finalizedHeader.number.toNumber();
>>>>>>> 53c22702
      if (this.latestFinalizedHeight !== currentFinalizedHeight) {
        this.latestFinalizedHeight = currentFinalizedHeight;
        if (!this.nodeConfig.unfinalizedBlocks) {
          this.eventEmitter.emit(IndexerEvent.BlockTarget, {
            height: this.latestFinalizedHeight,
          });
        }
      }
    } catch (e) {
      logger.warn(e, `Having a problem when get finalized block`);
    }
  }

  @Interval(BLOCK_TIME_VARIANCE * 1000)
  async getBestBlockHead(): Promise<void> {
    if (!this.api) {
      logger.debug(`Skip fetch best block until API is ready`);
      return;
    }
    try {
      const currentBestHeight = await this.api.getLastHeight();
      if (this.latestBestHeight !== currentBestHeight) {
        this.latestBestHeight = currentBestHeight;
        this.eventEmitter.emit(IndexerEvent.BlockBest, {
          height: this.latestBestHeight,
        });

        if (this.nodeConfig.unfinalizedBlocks) {
          this.eventEmitter.emit(IndexerEvent.BlockTarget, {
            height: this.latestBestHeight,
          });
        }
      }
    } catch (e) {
      logger.warn(e, `Having a problem when get best block`);
    }
  }
<<<<<<< HEAD

  async startLoop(initBlockHeight: number): Promise<void> {
=======
  private async startLoop(initBlockHeight: number): Promise<void> {
>>>>>>> 53c22702
    await this.fillNextBlockBuffer(initBlockHeight);
  }

  getModulos(): number[] {
    const modulos: number[] = [];
    for (const ds of this.project.dataSources) {
      if (isCustomDs(ds)) {
        continue;
      }
      for (const handler of ds.mapping.handlers) {
        if (
          handler.kind === AvalancheHandlerKind.Block &&
          handler.filter &&
          handler.filter.modulo
        ) {
          modulos.push(handler.filter.modulo);
        }
      }
    }
    return modulos;
  }

  getModuloBlocks(startHeight: number, endHeight: number): number[] {
    const modulos = this.getModulos();
    const moduloBlocks: number[] = [];
    for (let i = startHeight; i < endHeight; i++) {
      if (modulos.find((m) => i % m === 0)) {
        moduloBlocks.push(i);
      }
    }
    return moduloBlocks;
  }

  getEnqueuedModuloBlocks(startBlockHeight: number): number[] {
    return this.getModuloBlocks(
      startBlockHeight,
      this.nodeConfig.batchSize * Math.max(...this.getModulos()) +
        startBlockHeight,
    ).slice(0, this.nodeConfig.batchSize);
  }

  async fillNextBlockBuffer(initBlockHeight: number): Promise<void> {
    let startBlockHeight: number;
    let scaledBatchSize: number;
    const handlers = [].concat(
      ...this.project.dataSources.map((ds) => ds.mapping.handlers),
    );

    const getStartBlockHeight = (): number => {
      return this.blockDispatcher.latestBufferedHeight
        ? this.blockDispatcher.latestBufferedHeight + 1
        : initBlockHeight;
    };

    while (!this.isShutdown) {
      startBlockHeight = getStartBlockHeight();

      scaledBatchSize = Math.max(
        Math.round(this.batchSizeScale * this.nodeConfig.batchSize),
        Math.min(MINIMUM_BATCH_SIZE, this.nodeConfig.batchSize * 3),
      );
      const latestHeight = this.nodeConfig.unfinalizedBlocks
        ? this.latestBestHeight
        : this.latestFinalizedHeight;

      if (
        this.blockDispatcher.freeSize < scaledBatchSize ||
        startBlockHeight > latestHeight
      ) {
        await delay(1);
        continue;
      }

      if (this.useDictionary) {
        const queryEndBlock = startBlockHeight + DICTIONARY_MAX_QUERY_SIZE;
        const moduloBlocks = this.getModuloBlocks(
          startBlockHeight,
          queryEndBlock,
        );

        try {
          const dictionary =
            await this.dictionaryService.scopedDictionaryEntries(
              startBlockHeight,
              queryEndBlock,
              scaledBatchSize,
            );

          if (startBlockHeight !== getStartBlockHeight()) {
            logger.debug(
              `Queue was reset for new DS, discarding dictionary query result`,
            );
            continue;
          }

          if (
            dictionary &&
            this.dictionaryValidation(dictionary, startBlockHeight)
          ) {
            let { batchBlocks } = dictionary;

            batchBlocks = batchBlocks
              .concat(moduloBlocks)
              .sort((a, b) => a - b);
            if (batchBlocks.length === 0) {
              // There we're no blocks in this query range, we can set a new height we're up to
              this.blockDispatcher.latestBufferedHeight = Math.min(
                queryEndBlock - 1,
                dictionary._metadata.lastProcessedHeight,
              );
            } else {
              const maxBlockSize = Math.min(
                batchBlocks.length,
                this.blockDispatcher.freeSize,
              );
              batchBlocks = batchBlocks.slice(0, maxBlockSize);
              this.blockDispatcher.enqueueBlocks(batchBlocks);
            }
            continue; // skip nextBlockRange() way
          }
          // else use this.nextBlockRange()
        } catch (e) {
          logger.debug(`Fetch dictionary stopped: ${e.message}`);
          this.eventEmitter.emit(IndexerEvent.SkipDictionary);
        }
      }

      const endHeight = this.nextEndBlockHeight(
        startBlockHeight,
        scaledBatchSize,
      );

      if (handlers.length && this.getModulos().length === handlers.length) {
        this.blockDispatcher.enqueueBlocks(
          this.getEnqueuedModuloBlocks(startBlockHeight),
        );
      } else {
        this.blockDispatcher.enqueueBlocks(
          range(startBlockHeight, endHeight + 1),
        );
      }
    }
  }

<<<<<<< HEAD
=======
  async getSpecFromApi(height: number): Promise<number> {
    const parentBlockHash = await this.api.rpc.chain.getBlockHash(
      Math.max(height - 1, 0),
    );
    const runtimeVersion = await this.api.rpc.state.getRuntimeVersion(
      parentBlockHash,
    );
    const specVersion = runtimeVersion.specVersion.toNumber();
    return specVersion;
  }

  getSpecFromMap(
    blockHeight: number,
    specVersions: SpecVersion[],
  ): number | undefined {
    //return undefined if can not find inside range
    const spec = specVersions.find(
      (spec) => blockHeight >= spec.start && blockHeight <= spec.end,
    );
    return spec ? Number(spec.id) : undefined;
  }

  async getSpecVersion(blockHeight: number): Promise<number> {
    let currentSpecVersion: number;
    // we want to keep the specVersionMap in memory, and use it even useDictionary been disabled
    // therefore instead of check .useDictionary, we check it length before use it.
    if (this.specVersionMap && this.specVersionMap.length !== 0) {
      currentSpecVersion = this.getSpecFromMap(
        blockHeight,
        this.specVersionMap,
      );
    }
    if (currentSpecVersion === undefined) {
      currentSpecVersion = await this.getSpecFromApi(blockHeight);
      // Assume dictionary is synced
      if (blockHeight + SPEC_VERSION_BLOCK_GAP < this.latestFinalizedHeight) {
        const response = this.useDictionary
          ? await this.dictionaryService.getSpecVersions()
          : undefined;
        if (response !== undefined) {
          this.specVersionMap = response;
        }
      }
    }
    return currentSpecVersion;
  }

  async getRuntimeVersion(block: SubstrateBlock): Promise<RuntimeVersion> {
    if (
      !this.currentRuntimeVersion ||
      this.currentRuntimeVersion.specVersion.toNumber() !== block.specVersion
    ) {
      this.currentRuntimeVersion = await this.api.rpc.state.getRuntimeVersion(
        block.block.header.parentHash,
      );
    }
    return this.currentRuntimeVersion;
  }

  @profiler(yargsOptions.argv.profiler)
  async specChanged(height: number): Promise<boolean> {
    const specVersion = await this.getSpecVersion(height);
    if (this.parentSpecVersion !== specVersion) {
      await this.prefetchMeta(height);
      this.parentSpecVersion = specVersion;
      return true;
    }
    return false;
  }

  @profiler(yargsOptions.argv.profiler)
  async prefetchMeta(height: number): Promise<void> {
    const blockHash = await this.api.rpc.chain.getBlockHash(height);
    if (
      this.parentSpecVersion &&
      this.specVersionMap &&
      this.specVersionMap.length !== 0
    ) {
      const parentSpecVersion = this.specVersionMap.find(
        (spec) => Number(spec.id) === this.parentSpecVersion,
      );
      for (const specVersion of this.specVersionMap) {
        if (
          specVersion.start > parentSpecVersion.end &&
          specVersion.start <= height
        ) {
          const blockHash = await this.api.rpc.chain.getBlockHash(
            specVersion.start,
          );
          await SubstrateUtil.prefetchMetadata(this.api, blockHash);
        }
      }
    } else {
      await SubstrateUtil.prefetchMetadata(this.api, blockHash);
    }
  }

>>>>>>> 53c22702
  private nextEndBlockHeight(
    startBlockHeight: number,
    scaledBatchSize: number,
  ): number {
    let endBlockHeight = startBlockHeight + scaledBatchSize - 1;

    if (endBlockHeight > this.latestFinalizedHeight) {
      if (this.nodeConfig.unfinalizedBlocks) {
        if (endBlockHeight >= this.latestBestHeight) {
          endBlockHeight = this.latestBestHeight;
        }
      } else {
        endBlockHeight = this.latestFinalizedHeight;
      }
    }
    return endBlockHeight;
  }

  private dictionaryValidation(
    { _metadata: metaData }: Dictionary,
    startBlockHeight: number,
  ): boolean {
    if (metaData.genesisHash !== this.api.getGenesisHash()) {
      logger.error(
        'The dictionary that you have specified does not match the chain you are indexing, it will be ignored. Please update your project manifest to reference the correct dictionary',
      );
      this.useDictionary = false;
      this.eventEmitter.emit(IndexerEvent.UsingDictionary, {
        value: Number(this.useDictionary),
      });
      this.eventEmitter.emit(IndexerEvent.SkipDictionary);
      return false;
    }
    if (metaData.lastProcessedHeight < startBlockHeight) {
      logger.warn(
        `Dictionary indexed block is behind current indexing block height`,
      );
      this.eventEmitter.emit(IndexerEvent.SkipDictionary);
      return false;
    }
    return true;
  }

  async resetForNewDs(blockHeight: number): Promise<void> {
    await this.syncDynamicDatascourcesFromMeta();
    this.dynamicDsService.deleteTempDsRecords(blockHeight);
    this.updateDictionary();
    this.blockDispatcher.flushQueue(blockHeight);
  }
  async resetForIncorrectBestBlock(blockHeight: number): Promise<void> {
    await this.syncDynamicDatascourcesFromMeta();
    this.updateDictionary();
    this.blockDispatcher.flushQueue(blockHeight);
  }

<<<<<<< HEAD
=======
  private dictionaryValidation(
    dictionary: { _metadata: MetaData },
    startBlockHeight?: number,
  ): boolean {
    if (dictionary !== undefined) {
      const { _metadata: metaData } = dictionary;

      if (metaData.genesisHash !== this.api.genesisHash.toString()) {
        logger.error(
          'The dictionary that you have specified does not match the chain you are indexing, it will be ignored. Please update your project manifest to reference the correct dictionary',
        );
        this.dictionaryGenesisMatches = false;
        this.eventEmitter.emit(IndexerEvent.UsingDictionary, {
          value: Number(this.useDictionary),
        });
        this.eventEmitter.emit(IndexerEvent.SkipDictionary);
        return false;
      }

      if (startBlockHeight !== undefined) {
        if (metaData.lastProcessedHeight < startBlockHeight) {
          logger.warn(
            `Dictionary indexed block is behind current indexing block height`,
          );
          this.eventEmitter.emit(IndexerEvent.SkipDictionary);
          return false;
        }
      }
      return true;
    }
    return false;
  }

>>>>>>> 53c22702
  private getBaseHandlerKind(
    ds: SubqlAvalancheDataSource,
    handler: SubqlHandler,
  ): AvalancheHandlerKind {
    if (isRuntimeDs(ds) && isBaseHandler(handler)) {
      return handler.kind;
    } else if (isCustomDs(ds) && isCustomHandler(handler)) {
      const plugin = this.dsProcessorService.getDsProcessor(ds);
      const baseHandler =
        plugin.handlerProcessors[handler.kind]?.baseHandlerKind;
      if (!baseHandler) {
        throw new Error(
          `handler type ${handler.kind} not found in processor for ${ds.kind}`,
        );
      }
      return baseHandler;
    }
  }

  private getBaseHandlerFilters<T extends SubqlHandlerFilter>(
    ds: SubqlAvalancheDataSource,
    handlerKind: string,
  ): T[] {
    if (isCustomDs(ds)) {
      const plugin = this.dsProcessorService.getDsProcessor(ds);
      const processor = plugin.handlerProcessors[handlerKind];
      return processor.baseFilter instanceof Array
        ? (processor.baseFilter as T[])
        : ([processor.baseFilter] as T[]);
    } else {
      throw new Error(`expect custom datasource here`);
    }
  }
}<|MERGE_RESOLUTION|>--- conflicted
+++ resolved
@@ -6,7 +6,6 @@
 import { Interval, SchedulerRegistry } from '@nestjs/schedule';
 import {
   isCustomDs,
-<<<<<<< HEAD
   AvalancheHandlerKind,
   SubqlHandlerFilter,
   SubqlAvalancheDataSource,
@@ -20,28 +19,7 @@
   IndexerEvent,
   Dictionary,
   getLogger,
-=======
-  isRuntimeDataSourceV0_2_0,
-  isRuntimeDataSourceV0_3_0,
-  isRuntimeDs,
-  RuntimeDataSourceV0_0_1,
-  SubstrateBlockFilter,
-  SubstrateCallFilter,
-  SubstrateDataSource,
-  SubstrateEventFilter,
-  SubstrateHandler,
-  SubstrateHandlerKind,
-  SubstrateRuntimeHandlerFilter,
-} from '@subql/common-substrate';
-import {
-  checkMemoryUsage,
-  delay,
-  Dictionary,
-  getLogger,
-  IndexerEvent,
-  NodeConfig,
   profiler,
->>>>>>> 53c22702
 } from '@subql/node-core';
 import {
   DictionaryQueryEntry,
@@ -55,20 +33,11 @@
 import { calcInterval } from '../avalanche/utils.avalanche';
 import { SubqlProjectDs, SubqueryProject } from '../configure/SubqueryProject';
 import { isBaseHandler, isCustomHandler } from '../utils/project';
-<<<<<<< HEAD
 import { eventToTopic, functionToSighash } from '../utils/string';
+import { IBlockDispatcher } from './blockDispatcher';
 import { DictionaryService } from './dictionary.service';
-=======
-import * as SubstrateUtil from '../utils/substrate';
-import { calcInterval } from '../utils/substrate';
-import { yargsOptions } from '../yargs';
-import { ApiService } from './api.service';
-import { IBlockDispatcher } from './blockDispatcher';
-import { DictionaryService, SpecVersion } from './dictionary.service';
->>>>>>> 53c22702
 import { DsProcessorService } from './ds-processor.service';
 import { DynamicDsService } from './dynamic-ds.service';
-import { UnfinalizedBlocksService } from './unfinalizedBlocks.service';
 
 const logger = getLogger('fetch');
 let BLOCK_TIME_VARIANCE = 5000;
@@ -136,12 +105,7 @@
   private latestBestHeight: number;
   private latestFinalizedHeight: number;
   private isShutdown = false;
-<<<<<<< HEAD
-  private useDictionary: boolean;
-  private dictionaryQueryEntries?: DictionaryQueryEntry[];
-=======
   private parentSpecVersion: number;
->>>>>>> 53c22702
   private batchSizeScale: number;
   private templateDynamicDatasouces: SubqlProjectDs[];
   private dictionaryGenesisMatches = true;
@@ -154,7 +118,6 @@
     private dsProcessorService: DsProcessorService,
     private dictionaryService: DictionaryService,
     private dynamicDsService: DynamicDsService,
-    private unfinalizedBlocksService: UnfinalizedBlocksService,
     private eventEmitter: EventEmitter2,
     private schedulerRegistry: SchedulerRegistry,
   ) {
@@ -180,25 +143,10 @@
       await this.dynamicDsService.getDynamicDatasources();
   }
 
-<<<<<<< HEAD
-  // TODO: if custom ds doesn't support dictionary, use baseFilter, if yes, let
-  getDictionaryQueryEntries(): DictionaryQueryEntry[] {
-    const queryEntries: DictionaryQueryEntry[] = [];
-
-    const dataSources = this.project.dataSources;
-    for (const ds of dataSources.concat(this.templateDynamicDatasouces)) {
-=======
   buildDictionaryQueryEntries(startBlock: number): DictionaryQueryEntry[] {
     const queryEntries: DictionaryQueryEntry[] = [];
 
-    const dataSources = this.project.dataSources.filter(
-      (ds) =>
-        isRuntimeDataSourceV0_3_0(ds) ||
-        isRuntimeDataSourceV0_2_0(ds) ||
-        !(ds as RuntimeDataSourceV0_0_1).filter?.specName ||
-        (ds as RuntimeDataSourceV0_0_1).filter.specName ===
-          this.api.runtimeVersion.specName.toString(),
-    );
+    const dataSources = this.project.dataSources;
 
     // Only run the ds that is equal or less than startBlock
     // sort array from lowest ds.startBlock to highest
@@ -208,7 +156,6 @@
       .sort((a, b) => a.startBlock - b.startBlock);
 
     for (const ds of filteredDs) {
->>>>>>> 53c22702
       const plugin = isCustomDs(ds)
         ? this.dsProcessorService.getDsProcessor(ds)
         : undefined;
@@ -345,14 +292,7 @@
       return;
     }
     try {
-<<<<<<< HEAD
       const currentFinalizedHeight = await this.api.getFinalizedBlockHeight();
-=======
-      const finalizedHash = await this.api.rpc.chain.getFinalizedHead();
-      const finalizedHeader = await this.api.rpc.chain.getHeader(finalizedHash);
-      this.unfinalizedBlocksService.registerFinalizedBlock(finalizedHeader);
-      const currentFinalizedHeight = finalizedHeader.number.toNumber();
->>>>>>> 53c22702
       if (this.latestFinalizedHeight !== currentFinalizedHeight) {
         this.latestFinalizedHeight = currentFinalizedHeight;
         if (!this.nodeConfig.unfinalizedBlocks) {
@@ -390,12 +330,7 @@
       logger.warn(e, `Having a problem when get best block`);
     }
   }
-<<<<<<< HEAD
-
-  async startLoop(initBlockHeight: number): Promise<void> {
-=======
   private async startLoop(initBlockHeight: number): Promise<void> {
->>>>>>> 53c22702
     await this.fillNextBlockBuffer(initBlockHeight);
   }
 
@@ -540,106 +475,6 @@
     }
   }
 
-<<<<<<< HEAD
-=======
-  async getSpecFromApi(height: number): Promise<number> {
-    const parentBlockHash = await this.api.rpc.chain.getBlockHash(
-      Math.max(height - 1, 0),
-    );
-    const runtimeVersion = await this.api.rpc.state.getRuntimeVersion(
-      parentBlockHash,
-    );
-    const specVersion = runtimeVersion.specVersion.toNumber();
-    return specVersion;
-  }
-
-  getSpecFromMap(
-    blockHeight: number,
-    specVersions: SpecVersion[],
-  ): number | undefined {
-    //return undefined if can not find inside range
-    const spec = specVersions.find(
-      (spec) => blockHeight >= spec.start && blockHeight <= spec.end,
-    );
-    return spec ? Number(spec.id) : undefined;
-  }
-
-  async getSpecVersion(blockHeight: number): Promise<number> {
-    let currentSpecVersion: number;
-    // we want to keep the specVersionMap in memory, and use it even useDictionary been disabled
-    // therefore instead of check .useDictionary, we check it length before use it.
-    if (this.specVersionMap && this.specVersionMap.length !== 0) {
-      currentSpecVersion = this.getSpecFromMap(
-        blockHeight,
-        this.specVersionMap,
-      );
-    }
-    if (currentSpecVersion === undefined) {
-      currentSpecVersion = await this.getSpecFromApi(blockHeight);
-      // Assume dictionary is synced
-      if (blockHeight + SPEC_VERSION_BLOCK_GAP < this.latestFinalizedHeight) {
-        const response = this.useDictionary
-          ? await this.dictionaryService.getSpecVersions()
-          : undefined;
-        if (response !== undefined) {
-          this.specVersionMap = response;
-        }
-      }
-    }
-    return currentSpecVersion;
-  }
-
-  async getRuntimeVersion(block: SubstrateBlock): Promise<RuntimeVersion> {
-    if (
-      !this.currentRuntimeVersion ||
-      this.currentRuntimeVersion.specVersion.toNumber() !== block.specVersion
-    ) {
-      this.currentRuntimeVersion = await this.api.rpc.state.getRuntimeVersion(
-        block.block.header.parentHash,
-      );
-    }
-    return this.currentRuntimeVersion;
-  }
-
-  @profiler(yargsOptions.argv.profiler)
-  async specChanged(height: number): Promise<boolean> {
-    const specVersion = await this.getSpecVersion(height);
-    if (this.parentSpecVersion !== specVersion) {
-      await this.prefetchMeta(height);
-      this.parentSpecVersion = specVersion;
-      return true;
-    }
-    return false;
-  }
-
-  @profiler(yargsOptions.argv.profiler)
-  async prefetchMeta(height: number): Promise<void> {
-    const blockHash = await this.api.rpc.chain.getBlockHash(height);
-    if (
-      this.parentSpecVersion &&
-      this.specVersionMap &&
-      this.specVersionMap.length !== 0
-    ) {
-      const parentSpecVersion = this.specVersionMap.find(
-        (spec) => Number(spec.id) === this.parentSpecVersion,
-      );
-      for (const specVersion of this.specVersionMap) {
-        if (
-          specVersion.start > parentSpecVersion.end &&
-          specVersion.start <= height
-        ) {
-          const blockHash = await this.api.rpc.chain.getBlockHash(
-            specVersion.start,
-          );
-          await SubstrateUtil.prefetchMetadata(this.api, blockHash);
-        }
-      }
-    } else {
-      await SubstrateUtil.prefetchMetadata(this.api, blockHash);
-    }
-  }
-
->>>>>>> 53c22702
   private nextEndBlockHeight(
     startBlockHeight: number,
     scaledBatchSize: number,
@@ -656,6 +491,13 @@
       }
     }
     return endBlockHeight;
+  }
+
+  async resetForNewDs(blockHeight: number): Promise<void> {
+    await this.syncDynamicDatascourcesFromMeta();
+    this.dynamicDsService.deleteTempDsRecords(blockHeight);
+    this.updateDictionary();
+    this.blockDispatcher.flushQueue(blockHeight);
   }
 
   private dictionaryValidation(
@@ -666,71 +508,26 @@
       logger.error(
         'The dictionary that you have specified does not match the chain you are indexing, it will be ignored. Please update your project manifest to reference the correct dictionary',
       );
-      this.useDictionary = false;
+      this.dictionaryGenesisMatches = false;
       this.eventEmitter.emit(IndexerEvent.UsingDictionary, {
         value: Number(this.useDictionary),
       });
       this.eventEmitter.emit(IndexerEvent.SkipDictionary);
       return false;
     }
-    if (metaData.lastProcessedHeight < startBlockHeight) {
-      logger.warn(
-        `Dictionary indexed block is behind current indexing block height`,
-      );
-      this.eventEmitter.emit(IndexerEvent.SkipDictionary);
-      return false;
-    }
-    return true;
-  }
-
-  async resetForNewDs(blockHeight: number): Promise<void> {
-    await this.syncDynamicDatascourcesFromMeta();
-    this.dynamicDsService.deleteTempDsRecords(blockHeight);
-    this.updateDictionary();
-    this.blockDispatcher.flushQueue(blockHeight);
-  }
-  async resetForIncorrectBestBlock(blockHeight: number): Promise<void> {
-    await this.syncDynamicDatascourcesFromMeta();
-    this.updateDictionary();
-    this.blockDispatcher.flushQueue(blockHeight);
-  }
-
-<<<<<<< HEAD
-=======
-  private dictionaryValidation(
-    dictionary: { _metadata: MetaData },
-    startBlockHeight?: number,
-  ): boolean {
-    if (dictionary !== undefined) {
-      const { _metadata: metaData } = dictionary;
-
-      if (metaData.genesisHash !== this.api.genesisHash.toString()) {
-        logger.error(
-          'The dictionary that you have specified does not match the chain you are indexing, it will be ignored. Please update your project manifest to reference the correct dictionary',
+
+    if (startBlockHeight !== undefined) {
+      if (metaData.lastProcessedHeight < startBlockHeight) {
+        logger.warn(
+          `Dictionary indexed block is behind current indexing block height`,
         );
-        this.dictionaryGenesisMatches = false;
-        this.eventEmitter.emit(IndexerEvent.UsingDictionary, {
-          value: Number(this.useDictionary),
-        });
         this.eventEmitter.emit(IndexerEvent.SkipDictionary);
         return false;
       }
-
-      if (startBlockHeight !== undefined) {
-        if (metaData.lastProcessedHeight < startBlockHeight) {
-          logger.warn(
-            `Dictionary indexed block is behind current indexing block height`,
-          );
-          this.eventEmitter.emit(IndexerEvent.SkipDictionary);
-          return false;
-        }
-      }
-      return true;
-    }
-    return false;
-  }
-
->>>>>>> 53c22702
+    }
+    return true;
+  }
+
   private getBaseHandlerKind(
     ds: SubqlAvalancheDataSource,
     handler: SubqlHandler,
