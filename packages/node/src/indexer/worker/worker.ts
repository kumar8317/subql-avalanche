--- conflicted
+++ resolved
@@ -12,11 +12,7 @@
 
 initLogger(
   argv.debug,
-<<<<<<< HEAD
-  argv.outputFormat as 'json' | 'colored',
-=======
   argv.outputFmt as 'json' | 'colored',
->>>>>>> 53c22702
   argv.logLevel as string | undefined,
 );
 
