--- conflicted
+++ resolved
@@ -9,10 +9,10 @@
   isEventHandlerProcessor,
   isCustomDs,
   isRuntimeDs,
-  SubqlAvalancheCustomDataSource,
+  SubqlEthereumCustomDataSource,
   SubqlCustomHandler,
-  AvalancheHandlerKind,
-  AvalancheRuntimeHandlerInputMap,
+  EthereumHandlerKind,
+  EthereumRuntimeHandlerInputMap,
 } from '@subql/common-avalanche';
 import {
   ApiService,
@@ -28,34 +28,14 @@
 } from '@subql/node-core';
 import {
   ApiWrapper,
-<<<<<<< HEAD
   EthereumTransaction,
   EthereumLog,
-  SubqlHandlerKind,
-=======
-  AvalancheTransaction,
-  AvalancheLog,
->>>>>>> 2f3144f6
-  AvalancheBlock,
   SubqlRuntimeHandler,
-<<<<<<< HEAD
   EthereumBlockWrapper,
-  AvalancheHandlerKind,
-  AvalancheRuntimeHandlerInputMap,
   EthereumBlock,
-  EthereumRuntimeHandlerInputMap,
-} from '@subql/types-avalanche';
-import { getAllEntitiesRelations } from '@subql/utils';
-import { QueryTypes, Sequelize, Transaction } from 'sequelize';
-import { EthereumApiService } from '../avalanche';
-import { EthereumBlockWrapped } from '../avalanche/block.ethereum';
-import { NodeConfig } from '../configure/NodeConfig';
-=======
-  AvalancheBlockWrapper,
 } from '@subql/types-avalanche';
 import { Sequelize } from 'sequelize';
-import { AvalancheBlockWrapped } from '../avalanche/block.avalanche';
->>>>>>> 2f3144f6
+import { EthereumBlockWrapped } from '../avalanche/block.ethereum';
 import { SubqlProjectDs, SubqueryProject } from '../configure/SubqueryProject';
 import {
   asSecondLayerHandlerProcessor_1_0_0,
@@ -240,7 +220,7 @@
     getVM: (d: SubqlProjectDs) => Promise<IndexerSandbox>,
   ): Promise<void> {
     for (const ds of dataSources) {
-      await this.indexData(AvalancheHandlerKind.Block, block, ds, getVM);
+      await this.indexData(EthereumHandlerKind.Block, block, ds, getVM);
     }
   }
 
@@ -250,7 +230,7 @@
     getVM: (d: SubqlProjectDs) => Promise<IndexerSandbox>,
   ): Promise<void> {
     for (const ds of dataSources) {
-      await this.indexData(AvalancheHandlerKind.Call, tx, ds, getVM);
+      await this.indexData(EthereumHandlerKind.Call, tx, ds, getVM);
     }
   }
 
@@ -260,11 +240,11 @@
     getVM: (d: SubqlProjectDs) => Promise<IndexerSandbox>,
   ): Promise<void> {
     for (const ds of dataSources) {
-      await this.indexData(AvalancheHandlerKind.Event, log, ds, getVM);
-    }
-  }
-
-  private async indexData<K extends AvalancheHandlerKind>(
+      await this.indexData(EthereumHandlerKind.Event, log, ds, getVM);
+    }
+  }
+
+  private async indexData<K extends EthereumHandlerKind>(
     kind: K,
     data: EthereumRuntimeHandlerInputMap[K],
     ds: SubqlProjectDs,
@@ -294,19 +274,19 @@
         ProcessorTypeMap[kind],
         (data, baseFilter) => {
           switch (kind) {
-            case AvalancheHandlerKind.Block:
-              return AvalancheBlockWrapped.filterBlocksProcessor(
-                data as AvalancheBlock,
+            case EthereumHandlerKind.Block:
+              return EthereumBlockWrapped.filterBlocksProcessor(
+                data as EthereumBlock,
                 baseFilter,
               );
-            case AvalancheHandlerKind.Call:
-              return AvalancheBlockWrapped.filterTransactionsProcessor(
-                data as AvalancheTransaction,
+            case EthereumHandlerKind.Call:
+              return EthereumBlockWrapped.filterTransactionsProcessor(
+                data as EthereumTransaction,
                 baseFilter,
               );
-            case AvalancheHandlerKind.Event:
-              return AvalancheBlockWrapped.filterLogsProcessor(
-                data as AvalancheLog,
+            case EthereumHandlerKind.Event:
+              return EthereumBlockWrapped.filterLogsProcessor(
+                data as EthereumLog,
                 baseFilter,
               );
             default:
@@ -322,12 +302,12 @@
     }
   }
 
-  private filterCustomDsHandlers<K extends AvalancheHandlerKind>(
-    ds: SubqlAvalancheCustomDataSource<string, any>,
-    data: AvalancheRuntimeHandlerInputMap[K],
+  private filterCustomDsHandlers<K extends EthereumHandlerKind>(
+    ds: SubqlEthereumCustomDataSource<string, any>,
+    data: EthereumRuntimeHandlerInputMap[K],
     baseHandlerCheck: ProcessorTypeMap[K],
     baseFilter: (
-      data: AvalancheRuntimeHandlerInputMap[K],
+      data: EthereumRuntimeHandlerInputMap[K],
       baseFilter: any,
     ) => boolean,
   ): SubqlCustomHandler[] {
@@ -361,11 +341,11 @@
       });
   }
 
-  private async transformAndExecuteCustomDs<K extends AvalancheHandlerKind>(
-    ds: SubqlAvalancheCustomDataSource<string, any>,
+  private async transformAndExecuteCustomDs<K extends EthereumHandlerKind>(
+    ds: SubqlEthereumCustomDataSource<string, any>,
     vm: IndexerSandbox,
     handler: SubqlCustomHandler,
-    data: AvalancheRuntimeHandlerInputMap[K],
+    data: EthereumRuntimeHandlerInputMap[K],
   ): Promise<void> {
     const plugin = this.dsProcessorService.getDsProcessor(ds);
     const assets = await this.dsProcessorService.getAssets(ds);
@@ -396,20 +376,20 @@
 }
 
 type ProcessorTypeMap = {
-  [AvalancheHandlerKind.Block]: typeof isBlockHandlerProcessor;
-  [AvalancheHandlerKind.Event]: typeof isEventHandlerProcessor;
-  [AvalancheHandlerKind.Call]: typeof isCallHandlerProcessor;
+  [EthereumHandlerKind.Block]: typeof isBlockHandlerProcessor;
+  [EthereumHandlerKind.Event]: typeof isEventHandlerProcessor;
+  [EthereumHandlerKind.Call]: typeof isCallHandlerProcessor;
 };
 
 const ProcessorTypeMap = {
-  [AvalancheHandlerKind.Block]: isBlockHandlerProcessor,
-  [AvalancheHandlerKind.Event]: isEventHandlerProcessor,
-  [AvalancheHandlerKind.Call]: isCallHandlerProcessor,
+  [EthereumHandlerKind.Block]: isBlockHandlerProcessor,
+  [EthereumHandlerKind.Event]: isEventHandlerProcessor,
+  [EthereumHandlerKind.Call]: isCallHandlerProcessor,
 };
 
 const FilterTypeMap = {
-  [AvalancheHandlerKind.Block]: EthereumBlockWrapped.filterBlocksProcessor,
-  [AvalancheHandlerKind.Event]: EthereumBlockWrapped.filterLogsProcessor,
-  [AvalancheHandlerKind.Call]:
+  [EthereumHandlerKind.Block]: EthereumBlockWrapped.filterBlocksProcessor,
+  [EthereumHandlerKind.Event]: EthereumBlockWrapped.filterLogsProcessor,
+  [EthereumHandlerKind.Call]:
     EthereumBlockWrapped.filterTransactionsProcessor,
 };