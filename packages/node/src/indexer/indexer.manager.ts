// Copyright 2020-2022 OnFinality Limited authors & contributors
// SPDX-License-Identifier: Apache-2.0

<<<<<<< HEAD
import { Inject, Injectable } from '@nestjs/common';
=======
import { Injectable } from '@nestjs/common';
import { ApiPromise } from '@polkadot/api';
import { RuntimeVersion } from '@polkadot/types/interfaces';
>>>>>>> d151a337
import { hexToU8a, u8aEq } from '@polkadot/util';
import {
  isBlockHandlerProcessor,
  isCallHandlerProcessor,
  isEventHandlerProcessor,
  isCustomDs,
  isRuntimeDs,
  SubqlAvalancheCustomDataSource,
  SubqlCustomHandler,
  AvalancheHandlerKind,
  AvalancheRuntimeHandlerInputMap,
} from '@subql/common-avalanche';
import {
  ApiService,
  PoiBlock,
  StoreService,
  PoiService,
  NodeConfig,
  getLogger,
  profiler,
  profilerWrap,
  IndexerSandbox,
} from '@subql/node-core';
import {
  AvalancheTransaction,
  AvalancheLog,
  AvalancheBlock,
  SubqlRuntimeHandler,
  AvalancheBlockWrapper,
} from '@subql/types-avalanche';
import { Sequelize } from 'sequelize';
import { AvalancheApi } from '../avalanche/api.avalanche';
import { AvalancheBlockWrapped } from '../avalanche/block.avalanche';
import { SubqlProjectDs, SubqueryProject } from '../configure/SubqueryProject';
<<<<<<< HEAD
import { yargsOptions } from '../yargs';
=======
import * as SubstrateUtil from '../utils/substrate';
import { yargsOptions } from '../yargs';
import { ApiService } from './api.service';
>>>>>>> d151a337
import {
  asSecondLayerHandlerProcessor_1_0_0,
  DsProcessorService,
} from './ds-processor.service';
import { DynamicDsService } from './dynamic-ds.service';
import { ProjectService } from './project.service';
<<<<<<< HEAD
import { IndexerSandbox, SandboxService } from './sandbox.service';
=======
import { SandboxService } from './sandbox.service';
import { ApiAt, BlockContent } from './types';
>>>>>>> d151a337

const NULL_MERKEL_ROOT = hexToU8a('0x00');

const logger = getLogger('indexer');

@Injectable()
export class IndexerManager {
  private api: AvalancheApi;
  private filteredDataSources: SubqlProjectDs[];

  constructor(
    private storeService: StoreService,
    private apiService: ApiService,
    private poiService: PoiService,
    private sequelize: Sequelize,
    private project: SubqueryProject,
    private nodeConfig: NodeConfig,
    private sandboxService: SandboxService,
    private dynamicDsService: DynamicDsService,
<<<<<<< HEAD
    private dsProcessorService: DsProcessorService,
    @Inject('Subquery') protected subqueryRepo: SubqueryRepo,
=======
>>>>>>> d151a337
    private projectService: ProjectService,
  ) {
    logger.info('indexer manager start');

    this.api = this.apiService.api;
  }

  @profiler(yargsOptions.argv.profiler)
  async indexBlock(
    blockContent: AvalancheBlockWrapper,
  ): Promise<{ dynamicDsCreated: boolean; operationHash: Uint8Array }> {
    const { blockHeight } = blockContent;
    let dynamicDsCreated = false;
    const tx = await this.sequelize.transaction();
    this.storeService.setTransaction(tx);
    this.storeService.setBlockHeight(blockHeight);

    let operationHash = NULL_MERKEL_ROOT;
    let poiBlockHash: Uint8Array;

    try {
      this.filteredDataSources = this.filterDataSources(blockHeight);

      const datasources = this.filteredDataSources.concat(
        ...(await this.dynamicDsService.getDynamicDatasources()),
      );

      await this.indexBlockData(
        blockContent,
        datasources,
        // eslint-disable-next-line @typescript-eslint/require-await
        async (ds: SubqlProjectDs) => {
          const vm = this.sandboxService.getDsProcessorWrapper(
            ds,
            this.api,
            blockContent,
          );

          // Inject function to create ds into vm
          vm.freeze(
            async (templateName: string, args?: Record<string, unknown>) => {
              const newDs = await this.dynamicDsService.createDynamicDatasource(
                {
                  templateName,
                  args,
                  startBlock: blockHeight,
                },
                tx,
              );
              // Push the newly created dynamic ds to be processed this block on any future extrinsics/events
              datasources.push(newDs);
              dynamicDsCreated = true;
            },
            'createDynamicDatasource',
          );

          return vm;
        },
      );

      await this.storeService.setMetadataBatch(
        [
          { key: 'lastProcessedHeight', value: blockHeight },
          { key: 'lastProcessedTimestamp', value: Date.now() },
        ],
        { transaction: tx },
      );
      // Db Metadata increase BlockCount, in memory ref to block-dispatcher _processedBlockCount
      await this.storeService.incrementBlockCount(tx);

      // Need calculate operationHash to ensure correct offset insert all time
      operationHash = this.storeService.getOperationMerkleRoot();
      if (this.nodeConfig.proofOfIndex) {
        //check if operation is null, then poi will not be inserted
        if (!u8aEq(operationHash, NULL_MERKEL_ROOT)) {
          const poiBlock = PoiBlock.create(
            blockHeight,
            blockContent.block.hash,
            operationHash,
            await this.poiService.getLatestPoiBlockHash(),
            this.project.id,
          );
          poiBlockHash = poiBlock.hash;
          await this.storeService.setPoi(poiBlock, { transaction: tx });
          this.poiService.setLatestPoiBlockHash(poiBlockHash);
          await this.storeService.setMetadataBatch(
            [{ key: 'lastPoiHeight', value: blockHeight }],
            { transaction: tx },
          );
        }
      }
    } catch (e) {
      await tx.rollback();
      throw e;
    }

    await tx.commit();

    return {
      dynamicDsCreated,
      operationHash,
    };
  }

  async start(): Promise<void> {
    await this.projectService.init();
  }

  private filterDataSources(processedHeight: number): SubqlProjectDs[] {
    let filteredDs = this.project.dataSources;
    if (filteredDs.length === 0) {
      logger.error(
        `Did not find any dataSource match with network specName ${this.api.getSpecName()}`,
      );
      process.exit(1);
    }
    filteredDs = filteredDs.filter((ds) => ds.startBlock <= processedHeight);
    if (filteredDs.length === 0) {
      logger.error(
        `Your start block is greater than the current indexed block height in your database. Either change your startBlock (project.yaml) to <= ${processedHeight}
         or delete your database and start again from the currently specified startBlock`,
      );
      process.exit(1);
    }
    // perform filter for custom ds
    if (!filteredDs.length) {
      logger.error(`Did not find any datasources with associated processor`);
      process.exit(1);
    }
    return filteredDs;
  }

  private async indexBlockData(
    { block, logs, transactions }: AvalancheBlockWrapper,
    dataSources: SubqlProjectDs[],
    getVM: (d: SubqlProjectDs) => Promise<IndexerSandbox>,
  ): Promise<void> {
    await this.indexBlockContent(block, dataSources, getVM);

    for (const log of logs) {
      await this.indexEvent(log, dataSources, getVM);
    }

    for (const tx of transactions) {
      await this.indexExtrinsic(tx, dataSources, getVM);
    }
  }

  private async indexBlockContent(
    block: AvalancheBlock,
    dataSources: SubqlProjectDs[],
    getVM: (d: SubqlProjectDs) => Promise<IndexerSandbox>,
  ): Promise<void> {
    for (const ds of dataSources) {
      await this.indexData(AvalancheHandlerKind.Block, block, ds, getVM);
    }
  }

  private async indexExtrinsic(
    tx: AvalancheTransaction,
    dataSources: SubqlProjectDs[],
    getVM: (d: SubqlProjectDs) => Promise<IndexerSandbox>,
  ): Promise<void> {
    for (const ds of dataSources) {
      await this.indexData(AvalancheHandlerKind.Call, tx, ds, getVM);
    }
  }

  private async indexEvent(
    log: AvalancheLog,
    dataSources: SubqlProjectDs[],
    getVM: (d: SubqlProjectDs) => Promise<IndexerSandbox>,
  ): Promise<void> {
    for (const ds of dataSources) {
      await this.indexData(AvalancheHandlerKind.Event, log, ds, getVM);
    }
  }

  private async indexData<K extends AvalancheHandlerKind>(
    kind: K,
    data: AvalancheRuntimeHandlerInputMap[K],
    ds: SubqlProjectDs,
    getVM: (ds: SubqlProjectDs) => Promise<IndexerSandbox>,
  ): Promise<void> {
    let vm: IndexerSandbox;
    if (isRuntimeDs(ds)) {
      const handlers = (ds.mapping.handlers as SubqlRuntimeHandler[]).filter(
        (h) =>
          h.kind === kind &&
          FilterTypeMap[kind](data as any, h.filter as any, ds.options.address),
      );

      if (!handlers.length) {
        return;
      }
      const parsedData = await DataAbiParser[kind](this.api)(data, ds);

      for (const handler of handlers) {
        vm = vm ?? (await getVM(ds));
        this.nodeConfig.profiler
          ? await profilerWrap(
              vm.securedExec.bind(vm),
              'handlerPerformance',
              handler.handler,
            )(handler.handler, [parsedData])
          : await vm.securedExec(handler.handler, [parsedData]);
      }
    } else if (isCustomDs(ds)) {
      const handlers = this.filterCustomDsHandlers<K>(
        ds,
        data,
        ProcessorTypeMap[kind],
        (data, baseFilter) => {
          switch (kind) {
            case AvalancheHandlerKind.Block:
              return AvalancheBlockWrapped.filterBlocksProcessor(
                data as AvalancheBlock,
                baseFilter,
              );
            case AvalancheHandlerKind.Call:
              return AvalancheBlockWrapped.filterTransactionsProcessor(
                data as AvalancheTransaction,
                baseFilter,
              );
            case AvalancheHandlerKind.Event:
              return AvalancheBlockWrapped.filterLogsProcessor(
                data as AvalancheLog,
                baseFilter,
              );
            default:
              throw new Error('Unsupported handler kind');
          }
        },
      );

      if (!handlers.length) {
        return;
      }

      const parsedData = await DataAbiParser[kind](this.api)(data, ds);

      for (const handler of handlers) {
        vm = vm ?? (await getVM(ds));
        await this.transformAndExecuteCustomDs(ds, vm, handler, parsedData);
      }
    }
  }

  private filterCustomDsHandlers<K extends AvalancheHandlerKind>(
    ds: SubqlAvalancheCustomDataSource<string, any>,
    data: AvalancheRuntimeHandlerInputMap[K],
    baseHandlerCheck: ProcessorTypeMap[K],
    baseFilter: (
      data: AvalancheRuntimeHandlerInputMap[K],
      baseFilter: any,
    ) => boolean,
  ): SubqlCustomHandler[] {
    const plugin = this.dsProcessorService.getDsProcessor(ds);

    return ds.mapping.handlers
      .filter((handler) => {
        const processor = plugin.handlerProcessors[handler.kind];
        if (baseHandlerCheck(processor)) {
          processor.baseFilter;

          return baseFilter(data, processor.baseFilter);
        }
        return false;
      })
      .filter((handler) => {
        const processor = asSecondLayerHandlerProcessor_1_0_0(
          plugin.handlerProcessors[handler.kind],
        );

        try {
          return processor.filterProcessor({
            filter: handler.filter,
            input: data,
            ds,
          });
        } catch (e) {
          logger.error(e, 'Failed to run ds processer filter.');
          throw e;
        }
      });
  }

  private async transformAndExecuteCustomDs<K extends AvalancheHandlerKind>(
    ds: SubqlAvalancheCustomDataSource<string, any>,
    vm: IndexerSandbox,
    handler: SubqlCustomHandler,
    data: AvalancheRuntimeHandlerInputMap[K],
  ): Promise<void> {
    const plugin = this.dsProcessorService.getDsProcessor(ds);
    const assets = await this.dsProcessorService.getAssets(ds);

    const processor = asSecondLayerHandlerProcessor_1_0_0(
      plugin.handlerProcessors[handler.kind],
    );

    const transformedData = await processor
      .transformer({
        input: data,
        ds,
        api: this.api,
        filter: handler.filter,
        assets,
      })
      .catch((e) => {
        logger.error(e, 'Failed to transform data with ds processor.');
        throw e;
      });

    // We can not run this in parallel. the transformed data items may be dependent on one another.
    // An example of this is with Acala EVM packing multiple EVM logs into a single Substrate event
    for (const _data of transformedData) {
      await vm.securedExec(handler.handler, [_data]);
    }
  }
}

type ProcessorTypeMap = {
  [AvalancheHandlerKind.Block]: typeof isBlockHandlerProcessor;
  [AvalancheHandlerKind.Event]: typeof isEventHandlerProcessor;
  [AvalancheHandlerKind.Call]: typeof isCallHandlerProcessor;
};

const ProcessorTypeMap = {
  [AvalancheHandlerKind.Block]: isBlockHandlerProcessor,
  [AvalancheHandlerKind.Event]: isEventHandlerProcessor,
  [AvalancheHandlerKind.Call]: isCallHandlerProcessor,
};

const FilterTypeMap = {
  [AvalancheHandlerKind.Block]: AvalancheBlockWrapped.filterBlocksProcessor,
  [AvalancheHandlerKind.Event]: AvalancheBlockWrapped.filterLogsProcessor,
  [AvalancheHandlerKind.Call]:
    AvalancheBlockWrapped.filterTransactionsProcessor,
};

const DataAbiParser = {
  [AvalancheHandlerKind.Block]: () => (data: AvalancheBlock) => data,
  [AvalancheHandlerKind.Event]: (api: AvalancheApi) => api.parseLog.bind(api),
  [AvalancheHandlerKind.Call]: (api: AvalancheApi) =>
    api.parseTransaction.bind(api),
};<|MERGE_RESOLUTION|>--- conflicted
+++ resolved
@@ -1,13 +1,7 @@
 // Copyright 2020-2022 OnFinality Limited authors & contributors
 // SPDX-License-Identifier: Apache-2.0
 
-<<<<<<< HEAD
-import { Inject, Injectable } from '@nestjs/common';
-=======
 import { Injectable } from '@nestjs/common';
-import { ApiPromise } from '@polkadot/api';
-import { RuntimeVersion } from '@polkadot/types/interfaces';
->>>>>>> d151a337
 import { hexToU8a, u8aEq } from '@polkadot/util';
 import {
   isBlockHandlerProcessor,
@@ -42,25 +36,14 @@
 import { AvalancheApi } from '../avalanche/api.avalanche';
 import { AvalancheBlockWrapped } from '../avalanche/block.avalanche';
 import { SubqlProjectDs, SubqueryProject } from '../configure/SubqueryProject';
-<<<<<<< HEAD
 import { yargsOptions } from '../yargs';
-=======
-import * as SubstrateUtil from '../utils/substrate';
-import { yargsOptions } from '../yargs';
-import { ApiService } from './api.service';
->>>>>>> d151a337
 import {
   asSecondLayerHandlerProcessor_1_0_0,
   DsProcessorService,
 } from './ds-processor.service';
 import { DynamicDsService } from './dynamic-ds.service';
 import { ProjectService } from './project.service';
-<<<<<<< HEAD
-import { IndexerSandbox, SandboxService } from './sandbox.service';
-=======
 import { SandboxService } from './sandbox.service';
-import { ApiAt, BlockContent } from './types';
->>>>>>> d151a337
 
 const NULL_MERKEL_ROOT = hexToU8a('0x00');
 
@@ -80,11 +63,7 @@
     private nodeConfig: NodeConfig,
     private sandboxService: SandboxService,
     private dynamicDsService: DynamicDsService,
-<<<<<<< HEAD
     private dsProcessorService: DsProcessorService,
-    @Inject('Subquery') protected subqueryRepo: SubqueryRepo,
-=======
->>>>>>> d151a337
     private projectService: ProjectService,
   ) {
     logger.info('indexer manager start');
