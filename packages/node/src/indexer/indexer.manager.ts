--- conflicted
+++ resolved
@@ -2,11 +2,6 @@
 // SPDX-License-Identifier: Apache-2.0
 
 import { Injectable } from '@nestjs/common';
-<<<<<<< HEAD
-=======
-import { ApiPromise } from '@polkadot/api';
-import { RuntimeVersion } from '@polkadot/types/interfaces';
->>>>>>> 53c22702
 import { hexToU8a, u8aEq } from '@polkadot/util';
 import {
   isBlockHandlerProcessor,
@@ -31,7 +26,6 @@
   IndexerSandbox,
 } from '@subql/node-core';
 import {
-<<<<<<< HEAD
   AvalancheTransaction,
   AvalancheLog,
   AvalancheBlock,
@@ -43,17 +37,6 @@
 import { AvalancheBlockWrapped } from '../avalanche/block.avalanche';
 import { SubqlProjectDs, SubqueryProject } from '../configure/SubqueryProject';
 import { yargsOptions } from '../yargs';
-=======
-  SubstrateBlock,
-  SubstrateEvent,
-  SubstrateExtrinsic,
-} from '@subql/types';
-import { Sequelize, Transaction } from 'sequelize';
-import { SubqlProjectDs, SubqueryProject } from '../configure/SubqueryProject';
-import * as SubstrateUtil from '../utils/substrate';
-import { yargsOptions } from '../yargs';
-import { ApiService } from './api.service';
->>>>>>> 53c22702
 import {
   asSecondLayerHandlerProcessor_1_0_0,
   DsProcessorService,
@@ -61,11 +44,6 @@
 import { DynamicDsService } from './dynamic-ds.service';
 import { ProjectService } from './project.service';
 import { SandboxService } from './sandbox.service';
-<<<<<<< HEAD
-=======
-import { ApiAt, BlockContent } from './types';
-import { UnfinalizedBlocksService } from './unfinalizedBlocks.service';
->>>>>>> 53c22702
 
 const NULL_MERKEL_ROOT = hexToU8a('0x00');
 
@@ -84,12 +62,8 @@
     private project: SubqueryProject,
     private nodeConfig: NodeConfig,
     private sandboxService: SandboxService,
+    private dsProcessorService: DsProcessorService,
     private dynamicDsService: DynamicDsService,
-<<<<<<< HEAD
-    private dsProcessorService: DsProcessorService,
-=======
-    private unfinalizedBlocksService: UnfinalizedBlocksService,
->>>>>>> 53c22702
     private projectService: ProjectService,
   ) {
     logger.info('indexer manager start');
@@ -98,25 +72,14 @@
   }
 
   @profiler(yargsOptions.argv.profiler)
-  async indexBlock(
-<<<<<<< HEAD
-    blockContent: AvalancheBlockWrapper,
-  ): Promise<{ dynamicDsCreated: boolean; operationHash: Uint8Array }> {
+  async indexBlock(blockContent: AvalancheBlockWrapper): Promise<{
+    dynamicDsCreated: boolean;
+    operationHash: Uint8Array;
+    reindexBlockHeight: null;
+  }> {
     const { blockHeight } = blockContent;
     let dynamicDsCreated = false;
-=======
-    blockContent: BlockContent,
-    runtimeVersion: RuntimeVersion,
-  ): Promise<{
-    dynamicDsCreated: boolean;
-    operationHash: Uint8Array;
-    reindexBlockHeight: number;
-  }> {
-    const { block } = blockContent;
-    let dynamicDsCreated = false;
-    let reindexBlockHeight = null;
-    const blockHeight = block.block.header.number.toNumber();
->>>>>>> 53c22702
+
     const tx = await this.sequelize.transaction();
     this.storeService.setTransaction(tx);
     this.storeService.setBlockHeight(blockHeight);
@@ -131,12 +94,6 @@
         ...(await this.dynamicDsService.getDynamicDatasources()),
       );
 
-<<<<<<< HEAD
-=======
-      let apiAt: ApiAt;
-      reindexBlockHeight = await this.processUnfinalizedBlocks(block, tx);
-
->>>>>>> 53c22702
       await this.indexBlockData(
         blockContent,
         datasources,
@@ -211,7 +168,7 @@
     return {
       dynamicDsCreated,
       operationHash,
-      reindexBlockHeight,
+      reindexBlockHeight: null,
     };
   }
 
@@ -220,38 +177,14 @@
     logger.info('indexer manager started');
   }
 
-  private async processUnfinalizedBlocks(
-    block: SubstrateBlock,
-    tx: Transaction,
-  ): Promise<number | null> {
-    if (this.nodeConfig.unfinalizedBlocks) {
-      return this.unfinalizedBlocksService.processUnfinalizedBlocks(block, tx);
-    }
-    return null;
-  }
-
-<<<<<<< HEAD
-  private filterDataSources(processedHeight: number): SubqlProjectDs[] {
-    let filteredDs = this.project.dataSources;
+  private filterDataSources(nextProcessingHeight: number): SubqlProjectDs[] {
+    const filteredDs = this.projectService.dataSources.filter(
+      (ds) => ds.startBlock <= nextProcessingHeight,
+    );
+
     if (filteredDs.length === 0) {
       logger.error(
-        `Did not find any dataSource match with network specName ${this.api.getSpecName()}`,
-      );
-      process.exit(1);
-    }
-    filteredDs = filteredDs.filter((ds) => ds.startBlock <= processedHeight);
-=======
-  private filterDataSources(nextProcessingHeight: number): SubqlProjectDs[] {
-    let filteredDs: SubqlProjectDs[];
-
-    filteredDs = this.projectService.dataSources.filter(
-      (ds) => ds.startBlock <= nextProcessingHeight,
-    );
-
->>>>>>> 53c22702
-    if (filteredDs.length === 0) {
-      logger.error(
-        `Your start block is greater than the current indexed block height in your database. Either change your startBlock (project.yaml) to <= ${processedHeight}
+        `Your start block is greater than the current indexed block height in your database. Either change your startBlock (project.yaml) to <= ${nextProcessingHeight}
          or delete your database and start again from the currently specified startBlock`,
       );
       process.exit(1);
