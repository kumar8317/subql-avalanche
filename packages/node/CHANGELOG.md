--- conflicted
+++ resolved
@@ -6,37 +6,10 @@
 
 ## [Unreleased]
 
-<<<<<<< HEAD
 ## [1.10.0] - 2022-10-06
 ### Updated
 - `@subql/common` dependency updated.
-=======
-## [1.10.2] - 2022-10-10
 
-## Removed
-- `Subqueries` database table. This is an internal change that should not affect users. (#1340)
-
-## [1.10.1] - 2022-10-06
-### Changed
-- Update IPFS endpoints. (#1337)
-### Fixed
-- Benchmark info not being logged. (#1138)
-
-## [1.10.0] - 2022-09-29
-### Changed
-- Enable historical feature by default. (#1327)
-### Added
-- Subcommands for `force-clean` and `reindex`. (#1281)
-- `yargs` file has been moved back into `node` from `node-core`. (#1281)
-- Update @polkadot/api to `9.4.2`. (#1325)
-
-## [1.9.2] - 2022-09-19
-### Changed
-- In order to fix go-dictionary integration we changed dictionary query to use case-insensitive search for events/extrinsics name. (#1301)
-
-
-## [1.9.1] - 2022-08-29
->>>>>>> d151a337
 ### Fixed
 - Finalized head not updating correctly for new blocks. (#18)
 ### Changed
