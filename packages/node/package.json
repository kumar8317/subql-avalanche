{
<<<<<<< HEAD
  "name": "@subql/node-avalanche",
  "version": "0.3.0",
=======
  "name": "@subql/node",
  "version": "1.9.2-0",
>>>>>>> bfad6035
  "description": "",
  "author": "Ian He",
  "license": "Apache-2.0",
  "scripts": {
    "prebuild": "rimraf dist",
    "build": "rm -rf dist && tsc -b",
    "format": "prettier --write \"src/**/*.ts\" \"test/**/*.ts\"",
    "start": "nest start",
    "start:dev": "nodemon",
    "start:prod": "node dist/main"
  },
  "homepage": "https://github.com/subquery/subql",
  "repository": "github:subquery/subql",
  "bin": {
    "subql-node-avalanche": "./bin/run"
  },
  "dependencies": {
    "@apollo/client": "3.5.8",
    "@nestjs/common": "^8.2.6",
    "@nestjs/core": "^8.2.6",
    "@nestjs/event-emitter": "^1.0.0",
    "@nestjs/platform-express": "^8.2.6",
    "@nestjs/schedule": "^1.0.2",
<<<<<<< HEAD
    "@subql/common": "dev",
    "@subql/common-avalanche": "workspace:*",
    "@subql/common-node": "dev",
    "@subql/types-avalanche": "workspace:*",
    "@subql/utils": "0.1.0",
    "@subql/x-merkle-mountain-range": "2.0.0-0.1.1",
    "@subql/x-vm2": "^3.9.3-0.1.0",
=======
    "@polkadot/api": "9.1.1",
    "@subql/common": "workspace:*",
    "@subql/common-substrate": "workspace:*",
    "@subql/node-core": "workspace:*",
    "@subql/types": "workspace:*",
    "@subql/utils": "workspace:*",
    "@subql/x-merkle-mountain-range": "2.0.0-0.1.2",
>>>>>>> bfad6035
    "@willsoto/nestjs-prometheus": "^4.4.0",
    "algosdk": "^1.13.1",
    "app-module-path": "^2.2.0",
    "avalanche": "^3.12.0",
    "dayjs": "^1.10.7",
    "ethers": "^5.6.1",
    "eventemitter2": "^6.4.5",
    "lodash": "^4.17.21",
    "merkle-tools": "^1.4.1",
    "parse-json": "^6.0.2",
    "pg": "^8.7.1",
    "prom-client": "^14.0.1",
    "reflect-metadata": "^0.1.13",
    "rimraf": "^3.0.2",
    "rxjs": "^7.5.2",
    "sequelize": "^6.15.0",
    "tar": "^6.1.11",
    "typescript": "^4.4.4",
    "yargs": "^16.2.0"
  },
  "devDependencies": {
    "@nestjs/schematics": "^8.0.5",
    "@nestjs/testing": "^8.2.6",
    "@types/app-module-path": "^2.2.0",
    "@types/express": "^4.17.13",
    "@types/jest": "^27.4.0",
    "@types/lodash": "^4.14.178",
    "@types/pino": "^6.3.12",
    "@types/sequelize": "^4.28.10",
    "@types/supertest": "^2.0.11",
    "@types/tar": "^6.1.1",
    "@types/yargs": "^16.0.4",
    "dotenv": "^15.0.1",
    "nodemon": "^2.0.15",
    "supertest": "^6.2.2"
  },
  "resolutions": {
    "@polkadot/util": "^9"
  },
  "files": [
    "/dist",
    "/bin"
<<<<<<< HEAD
  ]
=======
  ],
  "stableVersion": "1.9.1"
>>>>>>> bfad6035
}<|MERGE_RESOLUTION|>--- conflicted
+++ resolved
@@ -1,11 +1,6 @@
 {
-<<<<<<< HEAD
   "name": "@subql/node-avalanche",
   "version": "0.3.0",
-=======
-  "name": "@subql/node",
-  "version": "1.9.2-0",
->>>>>>> bfad6035
   "description": "",
   "author": "Ian He",
   "license": "Apache-2.0",
@@ -29,23 +24,14 @@
     "@nestjs/event-emitter": "^1.0.0",
     "@nestjs/platform-express": "^8.2.6",
     "@nestjs/schedule": "^1.0.2",
-<<<<<<< HEAD
     "@subql/common": "dev",
     "@subql/common-avalanche": "workspace:*",
     "@subql/common-node": "dev",
+    "@subql/node-core": "latest",
     "@subql/types-avalanche": "workspace:*",
     "@subql/utils": "0.1.0",
     "@subql/x-merkle-mountain-range": "2.0.0-0.1.1",
     "@subql/x-vm2": "^3.9.3-0.1.0",
-=======
-    "@polkadot/api": "9.1.1",
-    "@subql/common": "workspace:*",
-    "@subql/common-substrate": "workspace:*",
-    "@subql/node-core": "workspace:*",
-    "@subql/types": "workspace:*",
-    "@subql/utils": "workspace:*",
-    "@subql/x-merkle-mountain-range": "2.0.0-0.1.2",
->>>>>>> bfad6035
     "@willsoto/nestjs-prometheus": "^4.4.0",
     "algosdk": "^1.13.1",
     "app-module-path": "^2.2.0",
@@ -88,10 +74,5 @@
   "files": [
     "/dist",
     "/bin"
-<<<<<<< HEAD
   ]
-=======
-  ],
-  "stableVersion": "1.9.1"
->>>>>>> bfad6035
 }