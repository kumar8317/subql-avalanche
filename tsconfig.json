--- conflicted
+++ resolved
@@ -18,29 +18,17 @@
     "inlineSources": true,
     "composite": true,
     "paths": {
-<<<<<<< HEAD
       "@subql/common-avalanche": ["packages/common-avalanche/src"],
       "@subql/common-avalanche/*": ["packages/common-avalanche/src/*"],
-=======
-      "@subql/utils": ["packages/utils/src"],
-      "@subql/utils/*": ["packages/utils/src/*"],
-      "@subql/common": ["packages/common/src"],
-      "@subql/common/*": ["packages/common/src/*"],
-      "@subql/common-substrate": ["packages/common-substrate/src"],
-      "@subql/common-substrate/*": ["packages/common-substrate/src/*"],
-      "@subql/node-core": ["packages/node-core/src"],
-      "@subql/node-core/*": ["packages/node-core/src/*"],
->>>>>>> bfad6035
-      "@subql/types": ["packages/types/src"],
-      "@subql/types/*": ["packages/types/src/*"],
+      "@subql/types-avalanche": ["packages/types-avalanche/src"],
+      "@subql/types-avalanche/*": ["packages/types-avalanche/src/*"],
     },
     "skipLibCheck": true
   },
   "references": [
     {"path": "packages/common-avalanche"},
     {"path": "packages/node"},
-    {"path": "packages/node-core"},
-    {"path": "packages/types"},
+    {"path": "packages/types-avalanche"},
   ],
   "include": ["packages/**/*"],
   "exclude": ["**/node_modules/**"],
